// Copyright 2015-2017 Parity Technologies (UK) Ltd.
// This file is part of Parity.

// Parity is free software: you can redistribute it and/or modify
// it under the terms of the GNU General Public License as published by
// the Free Software Foundation, either version 3 of the License, or
// (at your option) any later version.

// Parity is distributed in the hope that it will be useful,
// but WITHOUT ANY WARRANTY; without even the implied warranty of
// MERCHANTABILITY or FITNESS FOR A PARTICULAR PURPOSE.  See the
// GNU General Public License for more details.

// You should have received a copy of the GNU General Public License
// along with Parity.  If not, see <http://www.gnu.org/licenses/>.

///
/// `BlockChain` synchronization strategy.
/// Syncs to peers and keeps up to date.
/// This implementation uses ethereum protocol v63
///
/// Syncing strategy summary.
/// Split the chain into ranges of N blocks each. Download ranges sequentially. Split each range into subchains of M blocks. Download subchains in parallel.
/// State.
/// Sync state consists of the following data:
/// - s: State enum which can be one of the following values: `ChainHead`, `Blocks`, `Idle`
/// - H: A set of downloaded block headers
/// - B: A set of downloaded block bodies
/// - S: Set of block subchain start block hashes to download.
/// - l: Last imported / common block hash
/// - P: A set of connected peers. For each peer we maintain its last known total difficulty and starting block hash being requested if any.
/// General behaviour.
/// We start with all sets empty, l is set to the best block in the block chain, s is set to `ChainHead`.
/// If at any moment a bad block is reported by the block queue, we set s to `ChainHead`, reset l to the best block in the block chain and clear H, B and S.
/// If at any moment P becomes empty, we set s to `ChainHead`, and clear H, B and S.
///
/// Workflow for `ChainHead` state.
/// In this state we try to get subchain headers with a single `GetBlockHeaders` request.
/// On `NewPeer` / On `Restart`:
/// 	If peer's total difficulty is higher and there are less than 5 peers downloading, request N/M headers with interval M+1 starting from l
/// On `BlockHeaders(R)`:
/// 	If R is empty:
/// If l is equal to genesis block hash or l is more than 1000 blocks behind our best hash:
/// Remove current peer from P. set l to the best block in the block chain. Select peer with maximum total difficulty from P and restart.
/// Else
/// 	Set l to l’s parent and restart.
/// Else if we already have all the headers in the block chain or the block queue:
/// 	Set s to `Idle`,
/// Else
/// 	Set S to R, set s to `Blocks`.
///
/// All other messages are ignored.
///
/// Workflow for `Blocks` state.
/// In this state we download block headers and bodies from multiple peers.
/// On `NewPeer` / On `Restart`:
/// 	For all idle peers:
/// Find a set of 256 or less block hashes in H which are not in B and not being downloaded by other peers. If the set is not empty:
///  	Request block bodies for the hashes in the set.
/// Else
/// 	Find an element in S which is  not being downloaded by other peers. If found: Request M headers starting from the element.
///
/// On `BlockHeaders(R)`:
/// If R is empty remove current peer from P and restart.
/// 	Validate received headers:
/// 		For each header find a parent in H or R or the blockchain. Restart if there is a block with unknown parent.
/// 		Find at least one header from the received list in S. Restart if there is none.
/// Go to `CollectBlocks`.
///
/// On `BlockBodies(R)`:
/// If R is empty remove current peer from P and restart.
/// 	Add bodies with a matching header in H to B.
/// 	Go to `CollectBlocks`.
///
/// `CollectBlocks`:
/// Find a chain of blocks C in H starting from h where h’s parent equals to l. The chain ends with the first block which does not have a body in B.
/// Add all blocks from the chain to the block queue. Remove them from H and B. Set l to the hash of the last block from C.
/// Update and merge subchain heads in S. For each h in S find a chain of blocks in B starting from h. Remove h from S. if the chain does not include an element from S add the end of the chain to S.
/// If H is empty and S contains a single element set s to `ChainHead`.
/// Restart.
///
/// All other messages are ignored.
/// Workflow for Idle state.
/// On `NewBlock`:
/// 	Import the block. If the block is unknown set s to `ChainHead` and restart.
/// On `NewHashes`:
/// 	Set s to `ChainHead` and restart.
///
/// All other messages are ignored.
///

use std::collections::{HashSet, HashMap};
use std::cmp;
<<<<<<< HEAD
use hash::keccak;
=======
use heapsize::HeapSizeOf;
>>>>>>> e04d58f6
use util::*;
use rlp::*;
use network::*;
use ethcore::header::{BlockNumber, Header as BlockHeader};
use ethcore::client::{BlockChainClient, BlockStatus, BlockId, BlockChainInfo, BlockImportError, BlockQueueInfo};
use ethcore::error::*;
use ethcore::snapshot::{ManifestData, RestorationStatus};
use ethcore::transaction::PendingTransaction;
use sync_io::SyncIo;
use time;
use super::SyncConfig;
use block_sync::{BlockDownloader, BlockRequest, BlockDownloaderImportError as DownloaderImportError, DownloadAction};
use rand::Rng;
use snapshot::{Snapshot, ChunkType};
use api::{EthProtocolInfo as PeerInfoDigest, WARP_SYNC_PROTOCOL_ID};
use transactions_stats::{TransactionsStats, Stats as TransactionStats};

known_heap_size!(0, PeerInfo);

type PacketDecodeError = DecoderError;

const PROTOCOL_VERSION_63: u8 = 63;
const PROTOCOL_VERSION_62: u8 = 62;
const PROTOCOL_VERSION_1: u8 = 1;
const PROTOCOL_VERSION_2: u8 = 2;
const MAX_BODIES_TO_SEND: usize = 256;
const MAX_HEADERS_TO_SEND: usize = 512;
const MAX_NODE_DATA_TO_SEND: usize = 1024;
const MAX_RECEIPTS_TO_SEND: usize = 1024;
const MAX_RECEIPTS_HEADERS_TO_SEND: usize = 256;
const MIN_PEERS_PROPAGATION: usize = 4;
const MAX_PEERS_PROPAGATION: usize = 128;
const MAX_PEER_LAG_PROPAGATION: BlockNumber = 20;
const MAX_NEW_HASHES: usize = 64;
const MAX_TX_TO_IMPORT: usize = 512;
const MAX_NEW_BLOCK_AGE: BlockNumber = 20;
const MAX_TRANSACTION_SIZE: usize = 300*1024;
// maximal packet size with transactions (cannot be greater than 16MB - protocol limitation).
const MAX_TRANSACTION_PACKET_SIZE: usize = 8 * 1024 * 1024;
// Maximal number of transactions in sent in single packet.
const MAX_TRANSACTIONS_TO_PROPAGATE: usize = 64;
// Min number of blocks to be behind for a snapshot sync
const SNAPSHOT_RESTORE_THRESHOLD: BlockNumber = 10000;
const SNAPSHOT_MIN_PEERS: usize = 3;

const STATUS_PACKET: u8 = 0x00;
const NEW_BLOCK_HASHES_PACKET: u8 = 0x01;
const TRANSACTIONS_PACKET: u8 = 0x02;
const GET_BLOCK_HEADERS_PACKET: u8 = 0x03;
const BLOCK_HEADERS_PACKET: u8 = 0x04;
const GET_BLOCK_BODIES_PACKET: u8 = 0x05;
const BLOCK_BODIES_PACKET: u8 = 0x06;
const NEW_BLOCK_PACKET: u8 = 0x07;

const GET_NODE_DATA_PACKET: u8 = 0x0d;
const NODE_DATA_PACKET: u8 = 0x0e;
const GET_RECEIPTS_PACKET: u8 = 0x0f;
const RECEIPTS_PACKET: u8 = 0x10;

pub const ETH_PACKET_COUNT: u8 = 0x11;

const GET_SNAPSHOT_MANIFEST_PACKET: u8 = 0x11;
const SNAPSHOT_MANIFEST_PACKET: u8 = 0x12;
const GET_SNAPSHOT_DATA_PACKET: u8 = 0x13;
const SNAPSHOT_DATA_PACKET: u8 = 0x14;
const CONSENSUS_DATA_PACKET: u8 = 0x15;

pub const SNAPSHOT_SYNC_PACKET_COUNT: u8 = 0x16;

const MAX_SNAPSHOT_CHUNKS_DOWNLOAD_AHEAD: usize = 3;

const WAIT_PEERS_TIMEOUT_SEC: u64 = 5;
const STATUS_TIMEOUT_SEC: u64 = 5;
const HEADERS_TIMEOUT_SEC: u64 = 15;
const BODIES_TIMEOUT_SEC: u64 = 10;
const RECEIPTS_TIMEOUT_SEC: u64 = 10;
const FORK_HEADER_TIMEOUT_SEC: u64 = 3;
const SNAPSHOT_MANIFEST_TIMEOUT_SEC: u64 = 5;
const SNAPSHOT_DATA_TIMEOUT_SEC: u64 = 120;

#[derive(Copy, Clone, Eq, PartialEq, Debug)]
/// Sync state
pub enum SyncState {
	/// Collecting enough peers to start syncing.
	WaitingPeers,
	/// Waiting for snapshot manifest download
	SnapshotManifest,
	/// Downloading snapshot data
	SnapshotData,
	/// Waiting for snapshot restoration progress.
	SnapshotWaiting,
	/// Downloading new blocks
	Blocks,
	/// Initial chain sync complete. Waiting for new packets
	Idle,
	/// Block downloading paused. Waiting for block queue to process blocks and free some space
	Waiting,
	/// Downloading blocks learned from `NewHashes` packet
	NewBlocks,
}

/// Syncing status and statistics
#[derive(Clone, Copy)]
pub struct SyncStatus {
	/// State
	pub state: SyncState,
	/// Syncing protocol version. That's the maximum protocol version we connect to.
	pub protocol_version: u8,
	/// The underlying p2p network version.
	pub network_id: u64,
	/// `BlockChain` height for the moment the sync started.
	pub start_block_number: BlockNumber,
	/// Last fully downloaded and imported block number (if any).
	pub last_imported_block_number: Option<BlockNumber>,
	/// Highest block number in the download queue (if any).
	pub highest_block_number: Option<BlockNumber>,
	/// Total number of blocks for the sync process.
	pub blocks_total: BlockNumber,
	/// Number of blocks downloaded so far.
	pub blocks_received: BlockNumber,
	/// Total number of connected peers
	pub num_peers: usize,
	/// Total number of active peers.
	pub num_active_peers: usize,
	/// Heap memory used in bytes.
	pub mem_used: usize,
	/// Snapshot chunks
	pub num_snapshot_chunks: usize,
	/// Snapshot chunks downloaded
	pub snapshot_chunks_done: usize,
	/// Last fully downloaded and imported ancient block number (if any).
	pub last_imported_old_block_number: Option<BlockNumber>,
}

impl SyncStatus {
	/// Indicates if snapshot download is in progress
	pub fn is_snapshot_syncing(&self) -> bool {
		self.state == SyncState::SnapshotManifest
			|| self.state == SyncState::SnapshotData
			|| self.state == SyncState::SnapshotWaiting
	}

	/// Returns max no of peers to display in informants
	pub fn current_max_peers(&self, min_peers: u32, max_peers: u32) -> u32 {
		if self.num_peers as u32 > min_peers {
			max_peers
		} else {
			min_peers
		}
	}

	/// Is it doing a major sync?
	pub fn is_syncing(&self, queue_info: BlockQueueInfo) -> bool {
		let is_syncing_state = match self.state { SyncState::Idle | SyncState::NewBlocks => false, _ => true };
		let is_verifying = queue_info.unverified_queue_size + queue_info.verified_queue_size > 3;
		is_verifying || is_syncing_state
	}
}

#[derive(PartialEq, Eq, Debug, Clone)]
/// Peer data type requested
enum PeerAsking {
	Nothing,
	ForkHeader,
	BlockHeaders,
	BlockBodies,
	BlockReceipts,
	SnapshotManifest,
	SnapshotData,
}

#[derive(PartialEq, Eq, Debug, Clone, Copy)]
/// Block downloader channel.
enum BlockSet {
	/// New blocks better than out best blocks
	NewBlocks,
	/// Missing old blocks
	OldBlocks,
}
#[derive(Clone, Eq, PartialEq)]
enum ForkConfirmation {
	/// Fork block confirmation pending.
	Unconfirmed,
	/// Peers chain is too short to confirm the fork.
	TooShort,
	/// Fork is confirmed.
	Confirmed,
}

#[derive(Clone)]
/// Syncing peer information
struct PeerInfo {
	/// eth protocol version
	protocol_version: u8,
	/// Peer chain genesis hash
	genesis: H256,
	/// Peer network id
	network_id: u64,
	/// Peer best block hash
	latest_hash: H256,
	/// Peer total difficulty if known
	difficulty: Option<U256>,
	/// Type of data currenty being requested from peer.
	asking: PeerAsking,
	/// A set of block numbers being requested
	asking_blocks: Vec<H256>,
	/// Holds requested header hash if currently requesting block header by hash
	asking_hash: Option<H256>,
	/// Holds requested snapshot chunk hash if any.
	asking_snapshot_data: Option<H256>,
	/// Request timestamp
	ask_time: u64,
	/// Holds a set of transactions recently sent to this peer to avoid spamming.
	last_sent_transactions: HashSet<H256>,
	/// Pending request is expired and result should be ignored
	expired: bool,
	/// Peer fork confirmation status
	confirmation: ForkConfirmation,
	/// Best snapshot hash
	snapshot_hash: Option<H256>,
	/// Best snapshot block number
	snapshot_number: Option<BlockNumber>,
	/// Block set requested
	block_set: Option<BlockSet>,
}

impl PeerInfo {
	fn can_sync(&self) -> bool {
		self.confirmation == ForkConfirmation::Confirmed && !self.expired
	}

	fn is_allowed(&self) -> bool {
		self.confirmation != ForkConfirmation::Unconfirmed && !self.expired
	}

	fn reset_asking(&mut self) {
		self.asking_blocks.clear();
		self.asking_hash = None;
		// mark any pending requests as expired
		if self.asking != PeerAsking::Nothing && self.is_allowed() {
			self.expired = true;
		}
	}
}

#[cfg(not(test))]
mod random {
	use rand;
	pub fn new() -> rand::ThreadRng { rand::thread_rng() }
}
#[cfg(test)]
mod random {
	use rand::{self, SeedableRng};
	pub fn new() -> rand::XorShiftRng { rand::XorShiftRng::from_seed([0, 1, 2, 3]) }
}

/// Blockchain sync handler.
/// See module documentation for more details.
pub struct ChainSync {
	/// Sync state
	state: SyncState,
	/// Last block number for the start of sync
	starting_block: BlockNumber,
	/// Highest block number seen
	highest_block: Option<BlockNumber>,
	/// All connected peers
	peers: HashMap<PeerId, PeerInfo>,
	/// Peers active for current sync round
	active_peers: HashSet<PeerId>,
	/// Block download process for new blocks
	new_blocks: BlockDownloader,
	/// Block download process for ancient blocks
	old_blocks: Option<BlockDownloader>,
	/// Last propagated block number
	last_sent_block_number: BlockNumber,
	/// Network ID
	network_id: u64,
	/// Optional fork block to check
	fork_block: Option<(BlockNumber, H256)>,
	/// Snapshot downloader.
	snapshot: Snapshot,
	/// Connected peers pending Status message.
	/// Value is request timestamp.
	handshaking_peers: HashMap<PeerId, u64>,
	/// Sync start timestamp. Measured when first peer is connected
	sync_start_time: Option<u64>,
	/// Transactions propagation statistics
	transactions_stats: TransactionsStats,
	/// Enable ancient block downloading
	download_old_blocks: bool,
	/// Enable warp sync.
	enable_warp_sync: bool,
}

type RlpResponseResult = Result<Option<(PacketId, RlpStream)>, PacketDecodeError>;

impl ChainSync {
	/// Create a new instance of syncing strategy.
	pub fn new(config: SyncConfig, chain: &BlockChainClient) -> ChainSync {
		let chain_info = chain.chain_info();
		let mut sync = ChainSync {
			state: if config.warp_sync { SyncState::WaitingPeers } else { SyncState::Idle },
			starting_block: chain.chain_info().best_block_number,
			highest_block: None,
			peers: HashMap::new(),
			handshaking_peers: HashMap::new(),
			active_peers: HashSet::new(),
			new_blocks: BlockDownloader::new(false, &chain_info.best_block_hash, chain_info.best_block_number),
			old_blocks: None,
			last_sent_block_number: 0,
			network_id: config.network_id,
			fork_block: config.fork_block,
			download_old_blocks: config.download_old_blocks,
			snapshot: Snapshot::new(),
			sync_start_time: None,
			transactions_stats: TransactionsStats::default(),
			enable_warp_sync: config.warp_sync,
		};
		sync.update_targets(chain);
		sync
	}

	/// Returns synchonization status
	pub fn status(&self) -> SyncStatus {
		let last_imported_number = self.new_blocks.last_imported_block_number();
		SyncStatus {
			state: self.state.clone(),
			protocol_version: PROTOCOL_VERSION_63,
			network_id: self.network_id,
			start_block_number: self.starting_block,
			last_imported_block_number: Some(last_imported_number),
			last_imported_old_block_number: self.old_blocks.as_ref().map(|d| d.last_imported_block_number()),
			highest_block_number: self.highest_block.map(|n| cmp::max(n, last_imported_number)),
			blocks_received: if last_imported_number > self.starting_block { last_imported_number - self.starting_block } else { 0 },
			blocks_total: match self.highest_block { Some(x) if x > self.starting_block => x - self.starting_block, _ => 0 },
			num_peers: self.peers.values().filter(|p| p.is_allowed()).count(),
			num_active_peers: self.peers.values().filter(|p| p.is_allowed() && p.asking != PeerAsking::Nothing).count(),
			num_snapshot_chunks: self.snapshot.total_chunks(),
			snapshot_chunks_done: self.snapshot.done_chunks(),
			mem_used:
				self.new_blocks.heap_size()
				+ self.old_blocks.as_ref().map_or(0, |d| d.heap_size())
				+ self.peers.heap_size_of_children(),
		}
	}

	/// Returns information on peers connections
	pub fn peer_info(&self, peer_id: &PeerId) -> Option<PeerInfoDigest> {
		self.peers.get(peer_id).map(|peer_data| {
			PeerInfoDigest {
				version: peer_data.protocol_version as u32,
				difficulty: peer_data.difficulty,
				head: peer_data.latest_hash,
			}
		})
	}

	/// Returns transactions propagation statistics
	pub fn transactions_stats(&self) -> &H256FastMap<TransactionStats> {
		self.transactions_stats.stats()
	}

	/// Updates transactions were received by a peer
	pub fn transactions_received(&mut self, hashes: Vec<H256>, peer_id: PeerId) {
		if let Some(mut peer_info) = self.peers.get_mut(&peer_id) {
			peer_info.last_sent_transactions.extend(&hashes);
		}
	}

	/// Abort all sync activity
	pub fn abort(&mut self, io: &mut SyncIo) {
		self.reset_and_continue(io);
		self.peers.clear();
	}

	#[cfg_attr(feature="dev", allow(for_kv_map))] // Because it's not possible to get `values_mut()`
	/// Reset sync. Clear all downloaded data but keep the queue
	fn reset(&mut self, io: &mut SyncIo) {
		self.new_blocks.reset();
		let chain_info = io.chain().chain_info();
		for (_, ref mut p) in &mut self.peers {
			if p.block_set != Some(BlockSet::OldBlocks) {
				p.reset_asking();
				if p.difficulty.is_none() {
					// assume peer has up to date difficulty
					p.difficulty = Some(chain_info.pending_total_difficulty);
				}
			}
		}
		self.state = SyncState::Idle;
		// Reactivate peers only if some progress has been made
		// since the last sync round of if starting fresh.
		self.active_peers = self.peers.keys().cloned().collect();
	}

	/// Restart sync
	pub fn reset_and_continue(&mut self, io: &mut SyncIo) {
		trace!(target: "sync", "Restarting");
		if self.state == SyncState::SnapshotData {
			debug!(target:"sync", "Aborting snapshot restore");
			io.snapshot_service().abort_restore();
		}
		self.snapshot.clear();
		self.reset(io);
		self.continue_sync(io);
	}

	/// Remove peer from active peer set. Peer will be reactivated on the next sync
	/// round.
	fn deactivate_peer(&mut self, _io: &mut SyncIo, peer_id: PeerId) {
		trace!(target: "sync", "Deactivating peer {}", peer_id);
		self.active_peers.remove(&peer_id);
	}

	fn maybe_start_snapshot_sync(&mut self, io: &mut SyncIo) {
		if !self.enable_warp_sync || io.snapshot_service().supported_versions().is_none() {
			return;
		}
		if self.state != SyncState::WaitingPeers && self.state != SyncState::Blocks && self.state != SyncState::Waiting {
			return;
		}
		// Make sure the snapshot block is not too far away from best block and network best block and
		// that it is higher than fork detection block
		let our_best_block = io.chain().chain_info().best_block_number;
		let fork_block = self.fork_block.as_ref().map(|&(n, _)| n).unwrap_or(0);

		let (best_hash, max_peers, snapshot_peers) = {
			//collect snapshot infos from peers
			let snapshots = self.peers.iter()
				.filter(|&(_, p)| p.is_allowed() && p.snapshot_number.map_or(false, |sn|
					our_best_block < sn && (sn - our_best_block) > SNAPSHOT_RESTORE_THRESHOLD &&
					sn > fork_block &&
					self.highest_block.map_or(true, |highest| highest >= sn && (highest - sn) <= SNAPSHOT_RESTORE_THRESHOLD)
				))
				.filter_map(|(p, peer)| peer.snapshot_hash.map(|hash| (p, hash.clone())))
				.filter(|&(_, ref hash)| !self.snapshot.is_known_bad(hash));

			let mut snapshot_peers = HashMap::new();
			let mut max_peers: usize = 0;
			let mut best_hash = None;
			for (p, hash) in snapshots {
				let peers = snapshot_peers.entry(hash).or_insert_with(Vec::new);
				peers.push(*p);
				if peers.len() > max_peers {
					max_peers = peers.len();
					best_hash = Some(hash);
				}
			}
			(best_hash, max_peers, snapshot_peers)
		};

		let timeout = (self.state == SyncState::WaitingPeers) && self.sync_start_time.map_or(false, |t| ((time::precise_time_ns() - t) / 1_000_000_000) > WAIT_PEERS_TIMEOUT_SEC);

		if let (Some(hash), Some(peers)) = (best_hash, best_hash.map_or(None, |h| snapshot_peers.get(&h))) {
			if max_peers >= SNAPSHOT_MIN_PEERS {
				trace!(target: "sync", "Starting confirmed snapshot sync {:?} with {:?}", hash, peers);
				self.start_snapshot_sync(io, peers);
			} else if timeout {
				trace!(target: "sync", "Starting unconfirmed snapshot sync {:?} with {:?}", hash, peers);
				self.start_snapshot_sync(io, peers);
			}
		} else if timeout {
			trace!(target: "sync", "No snapshots found, starting full sync");
			self.state = SyncState::Idle;
			self.continue_sync(io);
		}
	}

	fn start_snapshot_sync(&mut self, io: &mut SyncIo, peers: &[PeerId]) {
		if !self.snapshot.have_manifest() {
			for p in peers {
				if self.peers.get(p).map_or(false, |p| p.asking == PeerAsking::Nothing) {
					self.request_snapshot_manifest(io, *p);
				}
			}
			self.state = SyncState::SnapshotManifest;
			trace!(target: "sync", "New snapshot sync with {:?}", peers);
		} else {
			self.state = SyncState::SnapshotData;
			trace!(target: "sync", "Resumed snapshot sync with {:?}", peers);
		}
	}

	/// Restart sync disregarding the block queue status. May end up re-downloading up to QUEUE_SIZE blocks
	pub fn restart(&mut self, io: &mut SyncIo) {
		self.update_targets(io.chain());
		self.reset_and_continue(io);
	}

	/// Update sync after the blockchain has been changed externally.
	pub fn update_targets(&mut self, chain: &BlockChainClient) {
		// Do not assume that the block queue/chain still has our last_imported_block
		let chain = chain.chain_info();
		self.new_blocks = BlockDownloader::new(false, &chain.best_block_hash, chain.best_block_number);
		self.old_blocks = None;
		if self.download_old_blocks {
			if let (Some(ancient_block_hash), Some(ancient_block_number)) = (chain.ancient_block_hash, chain.ancient_block_number) {

				trace!(target: "sync", "Downloading old blocks from {:?} (#{}) till {:?} (#{:?})", ancient_block_hash, ancient_block_number, chain.first_block_hash, chain.first_block_number);
				let mut downloader = BlockDownloader::with_unlimited_reorg(true, &ancient_block_hash, ancient_block_number);
				if let Some(hash) = chain.first_block_hash {
					trace!(target: "sync", "Downloader target set to {:?}", hash);
					downloader.set_target(&hash);
				}
				self.old_blocks = Some(downloader);
			}
		}
	}

	/// Called by peer to report status
	fn on_peer_status(&mut self, io: &mut SyncIo, peer_id: PeerId, r: &UntrustedRlp) -> Result<(), PacketDecodeError> {
		self.handshaking_peers.remove(&peer_id);
		let protocol_version: u8 = r.val_at(0)?;
		let warp_protocol = io.protocol_version(&WARP_SYNC_PROTOCOL_ID, peer_id) != 0;
		let peer = PeerInfo {
			protocol_version: protocol_version,
			network_id: r.val_at(1)?,
			difficulty: Some(r.val_at(2)?),
			latest_hash: r.val_at(3)?,
			genesis: r.val_at(4)?,
			asking: PeerAsking::Nothing,
			asking_blocks: Vec::new(),
			asking_hash: None,
			ask_time: 0,
			last_sent_transactions: HashSet::new(),
			expired: false,
			confirmation: if self.fork_block.is_none() { ForkConfirmation::Confirmed } else { ForkConfirmation::Unconfirmed },
			asking_snapshot_data: None,
			snapshot_hash: if warp_protocol { Some(r.val_at(5)?) } else { None },
			snapshot_number: if warp_protocol { Some(r.val_at(6)?) } else { None },
			block_set: None,
		};

		if self.sync_start_time.is_none() {
			self.sync_start_time = Some(time::precise_time_ns());
		}

		trace!(target: "sync", "New peer {} (protocol: {}, network: {:?}, difficulty: {:?}, latest:{}, genesis:{}, snapshot:{:?})",
			peer_id, peer.protocol_version, peer.network_id, peer.difficulty, peer.latest_hash, peer.genesis, peer.snapshot_number);
		if io.is_expired() {
			trace!(target: "sync", "Status packet from expired session {}:{}", peer_id, io.peer_info(peer_id));
			return Ok(());
		}

		if self.peers.contains_key(&peer_id) {
			debug!(target: "sync", "Unexpected status packet from {}:{}", peer_id, io.peer_info(peer_id));
			return Ok(());
		}
		let chain_info = io.chain().chain_info();
		if peer.genesis != chain_info.genesis_hash {
			io.disable_peer(peer_id);
			trace!(target: "sync", "Peer {} genesis hash mismatch (ours: {}, theirs: {})", peer_id, chain_info.genesis_hash, peer.genesis);
			return Ok(());
		}
		if peer.network_id != self.network_id {
			io.disable_peer(peer_id);
			trace!(target: "sync", "Peer {} network id mismatch (ours: {}, theirs: {})", peer_id, self.network_id, peer.network_id);
			return Ok(());
		}
		if (warp_protocol && peer.protocol_version != PROTOCOL_VERSION_1 && peer.protocol_version != PROTOCOL_VERSION_2) || (!warp_protocol && peer.protocol_version != PROTOCOL_VERSION_63 && peer.protocol_version != PROTOCOL_VERSION_62) {
			io.disable_peer(peer_id);
			trace!(target: "sync", "Peer {} unsupported eth protocol ({})", peer_id, peer.protocol_version);
			return Ok(());
		}

		self.peers.insert(peer_id.clone(), peer);
		// Don't activate peer immediatelly when searching for common block.
		// Let the current sync round complete first.
		self.active_peers.insert(peer_id.clone());
		debug!(target: "sync", "Connected {}:{}", peer_id, io.peer_info(peer_id));
		if let Some((fork_block, _)) = self.fork_block {
			self.request_fork_header_by_number(io, peer_id, fork_block);
		} else {
			self.sync_peer(io, peer_id, false);
		}
		Ok(())
	}

	#[cfg_attr(feature="dev", allow(cyclomatic_complexity, needless_borrow))]
	/// Called by peer once it has new block headers during sync
	fn on_peer_block_headers(&mut self, io: &mut SyncIo, peer_id: PeerId, r: &UntrustedRlp) -> Result<(), PacketDecodeError> {
		let confirmed = match self.peers.get_mut(&peer_id) {
			Some(ref mut peer) if peer.asking == PeerAsking::ForkHeader => {
				peer.asking = PeerAsking::Nothing;
				let item_count = r.item_count()?;
				let (fork_number, fork_hash) = self.fork_block.expect("ForkHeader request is sent only fork block is Some; qed").clone();
				if item_count == 0 || item_count != 1 {
					trace!(target: "sync", "{}: Chain is too short to confirm the block", peer_id);
					peer.confirmation = ForkConfirmation::TooShort;
				} else {
					let header = r.at(0)?.as_raw();
					if keccak(&header) == fork_hash {
						trace!(target: "sync", "{}: Confirmed peer", peer_id);
						peer.confirmation = ForkConfirmation::Confirmed;
						if !io.chain_overlay().read().contains_key(&fork_number) {
							io.chain_overlay().write().insert(fork_number, header.to_vec());
						}
					} else {
						trace!(target: "sync", "{}: Fork mismatch", peer_id);
						io.disconnect_peer(peer_id);
						return Ok(());
					}
				}
				true
			},
			_ => false,
		};
		if confirmed {
			self.sync_peer(io, peer_id, false);
			return Ok(());
		}

		self.clear_peer_download(peer_id);
		let expected_hash = self.peers.get(&peer_id).and_then(|p| p.asking_hash);
		let allowed = self.peers.get(&peer_id).map(|p| p.is_allowed()).unwrap_or(false);
		let block_set = self.peers.get(&peer_id).and_then(|p| p.block_set).unwrap_or(BlockSet::NewBlocks);
		if !self.reset_peer_asking(peer_id, PeerAsking::BlockHeaders) || expected_hash.is_none() || !allowed {
			trace!(target: "sync", "{}: Ignored unexpected headers, expected_hash = {:?}", peer_id, expected_hash);
			self.continue_sync(io);
			return Ok(());
		}
		let item_count = r.item_count()?;
		trace!(target: "sync", "{} -> BlockHeaders ({} entries), state = {:?}, set = {:?}", peer_id, item_count, self.state, block_set);
		if (self.state == SyncState::Idle || self.state == SyncState::WaitingPeers) && self.old_blocks.is_none() {
			trace!(target: "sync", "Ignored unexpected block headers");
			self.continue_sync(io);
			return Ok(());
		}
		if self.state == SyncState::Waiting {
			trace!(target: "sync", "Ignored block headers while waiting");
			self.continue_sync(io);
			return Ok(());
		}

		let result =  {
			let mut downloader = match block_set {
				BlockSet::NewBlocks => &mut self.new_blocks,
				BlockSet::OldBlocks => {
					match self.old_blocks {
						None => {
							trace!(target: "sync", "Ignored block headers while block download is inactive");
							self.continue_sync(io);
							return Ok(());
						},
						Some(ref mut blocks) => blocks,
					}
				}
			};
			downloader.import_headers(io, r, expected_hash)
		};

		match result {
			Err(DownloaderImportError::Useless) => {
				self.deactivate_peer(io, peer_id);
			},
			Err(DownloaderImportError::Invalid) => {
				io.disable_peer(peer_id);
				self.deactivate_peer(io, peer_id);
				self.continue_sync(io);
				return Ok(());
			},
			Ok(DownloadAction::Reset) => {
				// mark all outstanding requests as expired
				trace!("Resetting downloads for {:?}", block_set);
				for (_, ref mut p) in self.peers.iter_mut().filter(|&(_, ref p)| p.block_set == Some(block_set)) {
					p.reset_asking();
				}

			}
			Ok(DownloadAction::None) => {},
		}

		self.collect_blocks(io, block_set);
		// give a task to the same peer first if received valuable headers.
		self.sync_peer(io, peer_id, false);
		// give tasks to other peers
		self.continue_sync(io);
		Ok(())
	}

	/// Called by peer once it has new block bodies
	fn on_peer_block_bodies(&mut self, io: &mut SyncIo, peer_id: PeerId, r: &UntrustedRlp) -> Result<(), PacketDecodeError> {
		self.clear_peer_download(peer_id);
		let block_set = self.peers.get(&peer_id).and_then(|p| p.block_set).unwrap_or(BlockSet::NewBlocks);
		if !self.reset_peer_asking(peer_id, PeerAsking::BlockBodies) {
			trace!(target: "sync", "{}: Ignored unexpected bodies", peer_id);
			self.continue_sync(io);
			return Ok(());
		}
		let item_count = r.item_count()?;
		trace!(target: "sync", "{} -> BlockBodies ({} entries), set = {:?}", peer_id, item_count, block_set);
		if item_count == 0 {
			self.deactivate_peer(io, peer_id);
		}
		else if self.state == SyncState::Waiting {
			trace!(target: "sync", "Ignored block bodies while waiting");
		}
		else
		{
			let result = {
				let mut downloader = match block_set {
					BlockSet::NewBlocks => &mut self.new_blocks,
					BlockSet::OldBlocks => match self.old_blocks {
						None => {
							trace!(target: "sync", "Ignored block headers while block download is inactive");
							self.continue_sync(io);
							return Ok(());
						},
						Some(ref mut blocks) => blocks,
					}
				};
				downloader.import_bodies(io, r)
			};

			match result {
				Err(DownloaderImportError::Invalid) => {
					io.disable_peer(peer_id);
					self.deactivate_peer(io, peer_id);
					self.continue_sync(io);
					return Ok(());
				},
				Err(DownloaderImportError::Useless) => {
					self.deactivate_peer(io, peer_id);
				},
				Ok(()) => (),
			}

			self.collect_blocks(io, block_set);
			self.sync_peer(io, peer_id, false);
		}
		self.continue_sync(io);
		Ok(())
	}

	/// Called by peer once it has new block receipts
	fn on_peer_block_receipts(&mut self, io: &mut SyncIo, peer_id: PeerId, r: &UntrustedRlp) -> Result<(), PacketDecodeError> {
		self.clear_peer_download(peer_id);
		let block_set = self.peers.get(&peer_id).and_then(|p| p.block_set).unwrap_or(BlockSet::NewBlocks);
		if !self.reset_peer_asking(peer_id, PeerAsking::BlockReceipts) {
			trace!(target: "sync", "{}: Ignored unexpected receipts", peer_id);
			self.continue_sync(io);
			return Ok(());
		}
		let item_count = r.item_count()?;
		trace!(target: "sync", "{} -> BlockReceipts ({} entries)", peer_id, item_count);
		if item_count == 0 {
			self.deactivate_peer(io, peer_id);
		}
		else if self.state == SyncState::Waiting {
			trace!(target: "sync", "Ignored block receipts while waiting");
		}
		else
		{
			let result = {
				let mut downloader = match block_set {
					BlockSet::NewBlocks => &mut self.new_blocks,
					BlockSet::OldBlocks => match self.old_blocks {
						None => {
							trace!(target: "sync", "Ignored block headers while block download is inactive");
							self.continue_sync(io);
							return Ok(());
						},
						Some(ref mut blocks) => blocks,
					}
				};
				downloader.import_receipts(io, r)
			};

			match result {
				Err(DownloaderImportError::Invalid) => {
					io.disable_peer(peer_id);
					self.deactivate_peer(io, peer_id);
					self.continue_sync(io);
					return Ok(());
				},
				Err(DownloaderImportError::Useless) => {
					self.deactivate_peer(io, peer_id);
				},
				Ok(()) => (),
			}

			self.collect_blocks(io, block_set);
			self.sync_peer(io, peer_id, false);
		}
		self.continue_sync(io);
		Ok(())
	}

	/// Called by peer once it has new block bodies
	#[cfg_attr(feature="dev", allow(cyclomatic_complexity))]
	fn on_peer_new_block(&mut self, io: &mut SyncIo, peer_id: PeerId, r: &UntrustedRlp) -> Result<(), PacketDecodeError> {
		if !self.peers.get(&peer_id).map_or(false, |p| p.can_sync()) {
			trace!(target: "sync", "Ignoring new block from unconfirmed peer {}", peer_id);
			return Ok(());
		}
		let difficulty: U256 = r.val_at(1)?;
		if let Some(ref mut peer) = self.peers.get_mut(&peer_id) {
			if peer.difficulty.map_or(true, |pd| difficulty > pd) {
				peer.difficulty = Some(difficulty);
			}
		}
		let block_rlp = r.at(0)?;
		let header_rlp = block_rlp.at(0)?;
		let h = keccak(&header_rlp.as_raw());
		trace!(target: "sync", "{} -> NewBlock ({})", peer_id, h);
		let header: BlockHeader = header_rlp.as_val()?;
		if header.number() > self.highest_block.unwrap_or(0) {
			self.highest_block = Some(header.number());
		}
		let mut unknown = false;
		{
			if let Some(ref mut peer) = self.peers.get_mut(&peer_id) {
				peer.latest_hash = header.hash();
			}
		}
		let last_imported_number = self.new_blocks.last_imported_block_number();
		if last_imported_number > header.number() && last_imported_number - header.number() > MAX_NEW_BLOCK_AGE {
			trace!(target: "sync", "Ignored ancient new block {:?}", h);
			io.disable_peer(peer_id);
			return Ok(());
		}
		match io.chain().import_block(block_rlp.as_raw().to_vec()) {
			Err(BlockImportError::Import(ImportError::AlreadyInChain)) => {
				trace!(target: "sync", "New block already in chain {:?}", h);
			},
			Err(BlockImportError::Import(ImportError::AlreadyQueued)) => {
				trace!(target: "sync", "New block already queued {:?}", h);
			},
			Ok(_) => {
				// abort current download of the same block
				self.complete_sync(io);
				self.new_blocks.mark_as_known(&header.hash(), header.number());
				trace!(target: "sync", "New block queued {:?} ({})", h, header.number());
			},
			Err(BlockImportError::Block(BlockError::UnknownParent(p))) => {
				unknown = true;
				trace!(target: "sync", "New block with unknown parent ({:?}) {:?}", p, h);
			},
			Err(e) => {
				debug!(target: "sync", "Bad new block {:?} : {:?}", h, e);
				io.disable_peer(peer_id);
			}
		};
		if unknown {
			if self.state != SyncState::Idle {
				trace!(target: "sync", "NewBlock ignored while seeking");
			} else {
				trace!(target: "sync", "New unknown block {:?}", h);
				//TODO: handle too many unknown blocks
				self.sync_peer(io, peer_id, true);
			}
		}
		self.continue_sync(io);
		Ok(())
	}

	/// Handles `NewHashes` packet. Initiates headers download for any unknown hashes.
	fn on_peer_new_hashes(&mut self, io: &mut SyncIo, peer_id: PeerId, r: &UntrustedRlp) -> Result<(), PacketDecodeError> {
		if !self.peers.get(&peer_id).map_or(false, |p| p.can_sync()) {
			trace!(target: "sync", "Ignoring new hashes from unconfirmed peer {}", peer_id);
			return Ok(());
		}
		let hashes: Vec<_> = r.iter().take(MAX_NEW_HASHES).map(|item| (item.val_at::<H256>(0), item.val_at::<BlockNumber>(1))).collect();
		if let Some(ref mut peer) = self.peers.get_mut(&peer_id) {
			// Peer has new blocks with unknown difficulty
			peer.difficulty = None;
			if let Some(&(Ok(ref h), _)) = hashes.last() {
				peer.latest_hash = h.clone();
			}
		}
		if self.state != SyncState::Idle {
			trace!(target: "sync", "Ignoring new hashes since we're already downloading.");
			let max = r.iter().take(MAX_NEW_HASHES).map(|item| item.val_at::<BlockNumber>(1).unwrap_or(0)).fold(0u64, cmp::max);
			if max > self.highest_block.unwrap_or(0) {
				self.highest_block = Some(max);
			}
			self.continue_sync(io);
			return Ok(());
		}
		trace!(target: "sync", "{} -> NewHashes ({} entries)", peer_id, r.item_count()?);
		let mut max_height: BlockNumber = 0;
		let mut new_hashes = Vec::new();
		let last_imported_number = self.new_blocks.last_imported_block_number();
		for (rh, rn) in hashes {
			let hash = rh?;
			let number = rn?;
			if number > self.highest_block.unwrap_or(0) {
				self.highest_block = Some(number);
			}
			if self.new_blocks.is_downloading(&hash) {
				continue;
			}
			if last_imported_number > number && last_imported_number - number > MAX_NEW_BLOCK_AGE {
				trace!(target: "sync", "Ignored ancient new block hash {:?}", hash);
				io.disable_peer(peer_id);
				continue;
			}
			match io.chain().block_status(BlockId::Hash(hash.clone())) {
				BlockStatus::InChain  => {
					trace!(target: "sync", "New block hash already in chain {:?}", hash);
				},
				BlockStatus::Queued => {
					trace!(target: "sync", "New hash block already queued {:?}", hash);
				},
				BlockStatus::Unknown | BlockStatus::Pending => {
					new_hashes.push(hash.clone());
					if number > max_height {
						trace!(target: "sync", "New unknown block hash {:?}", hash);
						if let Some(ref mut peer) = self.peers.get_mut(&peer_id) {
							peer.latest_hash = hash.clone();
						}
						max_height = number;
					}
				},
				BlockStatus::Bad => {
					debug!(target: "sync", "Bad new block hash {:?}", hash);
					io.disable_peer(peer_id);
					return Ok(());
				}
			}
		};
		if max_height != 0 {
			trace!(target: "sync", "Downloading blocks for new hashes");
			self.new_blocks.reset_to(new_hashes);
			self.state = SyncState::NewBlocks;
			self.sync_peer(io, peer_id, true);
		}
		self.continue_sync(io);
		Ok(())
	}

	/// Called when snapshot manifest is downloaded from a peer.
	fn on_snapshot_manifest(&mut self, io: &mut SyncIo, peer_id: PeerId, r: &UntrustedRlp) -> Result<(), PacketDecodeError> {
		if !self.peers.get(&peer_id).map_or(false, |p| p.can_sync()) {
			trace!(target: "sync", "Ignoring snapshot manifest from unconfirmed peer {}", peer_id);
			return Ok(());
		}
		self.clear_peer_download(peer_id);
		if !self.reset_peer_asking(peer_id, PeerAsking::SnapshotManifest) || self.state != SyncState::SnapshotManifest {
			trace!(target: "sync", "{}: Ignored unexpected/expired manifest", peer_id);
			self.continue_sync(io);
			return Ok(());
		}

		let manifest_rlp = r.at(0)?;
		let manifest = match ManifestData::from_rlp(manifest_rlp.as_raw()) {
			Err(e) => {
				trace!(target: "sync", "{}: Ignored bad manifest: {:?}", peer_id, e);
				io.disable_peer(peer_id);
				self.continue_sync(io);
				return Ok(());
			}
			Ok(manifest) => manifest,
		};

		let is_supported_version = io.snapshot_service().supported_versions()
			.map_or(false, |(l, h)| manifest.version >= l && manifest.version <= h);

		if !is_supported_version {
			trace!(target: "sync", "{}: Snapshot manifest version not supported: {}", peer_id, manifest.version);
			io.disable_peer(peer_id);
			self.continue_sync(io);
			return Ok(());
		}
		self.snapshot.reset_to(&manifest, &keccak(manifest_rlp.as_raw()));
		io.snapshot_service().begin_restore(manifest);
		self.state = SyncState::SnapshotData;

		// give a task to the same peer first.
		self.sync_peer(io, peer_id, false);
		// give tasks to other peers
		self.continue_sync(io);
		Ok(())
	}

	/// Called when snapshot data is downloaded from a peer.
	fn on_snapshot_data(&mut self, io: &mut SyncIo, peer_id: PeerId, r: &UntrustedRlp) -> Result<(), PacketDecodeError> {
		if !self.peers.get(&peer_id).map_or(false, |p| p.can_sync()) {
			trace!(target: "sync", "Ignoring snapshot data from unconfirmed peer {}", peer_id);
			return Ok(());
		}
		self.clear_peer_download(peer_id);
		if !self.reset_peer_asking(peer_id, PeerAsking::SnapshotData) || (self.state != SyncState::SnapshotData && self.state != SyncState::SnapshotWaiting) {
			trace!(target: "sync", "{}: Ignored unexpected snapshot data", peer_id);
			self.continue_sync(io);
			return Ok(());
		}

		// check service status
		let status = io.snapshot_service().status();
		match status {
			RestorationStatus::Inactive | RestorationStatus::Failed => {
				trace!(target: "sync", "{}: Snapshot restoration aborted", peer_id);
				self.state = SyncState::WaitingPeers;

				// only note bad if restoration failed.
				if let (Some(hash), RestorationStatus::Failed) = (self.snapshot.snapshot_hash(), status) {
					trace!(target: "sync", "Noting snapshot hash {} as bad", hash);
					self.snapshot.note_bad(hash);
				}

				self.snapshot.clear();
				self.continue_sync(io);
				return Ok(());
			},
			RestorationStatus::Ongoing { .. } => {
				trace!(target: "sync", "{}: Snapshot restoration is ongoing", peer_id);
			},
		}

		let snapshot_data: Bytes = r.val_at(0)?;
		match self.snapshot.validate_chunk(&snapshot_data) {
			Ok(ChunkType::Block(hash)) => {
				trace!(target: "sync", "{}: Processing block chunk", peer_id);
				io.snapshot_service().restore_block_chunk(hash, snapshot_data);
			}
			Ok(ChunkType::State(hash)) => {
				trace!(target: "sync", "{}: Processing state chunk", peer_id);
				io.snapshot_service().restore_state_chunk(hash, snapshot_data);
			}
			Err(()) => {
				trace!(target: "sync", "{}: Got bad snapshot chunk", peer_id);
				io.disconnect_peer(peer_id);
				self.continue_sync(io);
				return Ok(());
			}
		}

		if self.snapshot.is_complete() {
			// wait for snapshot restoration process to complete
			self.state = SyncState::SnapshotWaiting;
		}
		// give a task to the same peer first.
		self.sync_peer(io, peer_id, false);
		// give tasks to other peers
		self.continue_sync(io);
		Ok(())
	}

	/// Called by peer when it is disconnecting
	pub fn on_peer_aborting(&mut self, io: &mut SyncIo, peer: PeerId) {
		trace!(target: "sync", "== Disconnecting {}: {}", peer, io.peer_info(peer));
		self.handshaking_peers.remove(&peer);
		if self.peers.contains_key(&peer) {
			debug!(target: "sync", "Disconnected {}", peer);
			self.clear_peer_download(peer);
			self.peers.remove(&peer);
			self.active_peers.remove(&peer);
			self.continue_sync(io);
		}
	}

	/// Called when a new peer is connected
	pub fn on_peer_connected(&mut self, io: &mut SyncIo, peer: PeerId) {
		trace!(target: "sync", "== Connected {}: {}", peer, io.peer_info(peer));
		if let Err(e) = self.send_status(io, peer) {
			debug!(target:"sync", "Error sending status request: {:?}", e);
			io.disable_peer(peer);
		} else {
			self.handshaking_peers.insert(peer, time::precise_time_ns());
		}
	}

	/// Resume downloading
	fn continue_sync(&mut self, io: &mut SyncIo) {
		let mut peers: Vec<(PeerId, U256, u8)> = self.peers.iter().filter_map(|(k, p)|
			if p.can_sync() { Some((*k, p.difficulty.unwrap_or_else(U256::zero), p.protocol_version)) } else { None }).collect();
		random::new().shuffle(&mut peers); //TODO: sort by rating
		// prefer peers with higher protocol version
		peers.sort_by(|&(_, _, ref v1), &(_, _, ref v2)| v1.cmp(v2));
		trace!(target: "sync", "Syncing with peers: {} active, {} confirmed, {} total", self.active_peers.len(), peers.len(), self.peers.len());
		for (p, _, _) in peers {
			if self.active_peers.contains(&p) {
				self.sync_peer(io, p, false);
			}
		}
		if (self.state != SyncState::WaitingPeers && self.state != SyncState::SnapshotWaiting && self.state != SyncState::Waiting && self.state != SyncState::Idle)
			&& !self.peers.values().any(|p| p.asking != PeerAsking::Nothing && p.block_set != Some(BlockSet::OldBlocks) && p.can_sync()) {

			self.complete_sync(io);
		}
	}

	/// Called after all blocks have been downloaded
	fn complete_sync(&mut self, io: &mut SyncIo) {
		trace!(target: "sync", "Sync complete");
		self.reset(io);
		self.state = SyncState::Idle;
	}

	/// Enter waiting state
	fn pause_sync(&mut self) {
		trace!(target: "sync", "Block queue full, pausing sync");
		self.state = SyncState::Waiting;
	}

	/// Find something to do for a peer. Called for a new peer or when a peer is done with its task.
	fn sync_peer(&mut self, io: &mut SyncIo, peer_id: PeerId, force: bool) {
		if !self.active_peers.contains(&peer_id) {
			trace!(target: "sync", "Skipping deactivated peer {}", peer_id);
			return;
		}
		let (peer_latest, peer_difficulty, peer_snapshot_number, peer_snapshot_hash) = {
			if let Some(peer) = self.peers.get_mut(&peer_id) {
				if peer.asking != PeerAsking::Nothing || !peer.can_sync() {
					trace!(target: "sync", "Skipping busy peer {}", peer_id);
					return;
				}
				if self.state == SyncState::Waiting {
					trace!(target: "sync", "Waiting for the block queue");
					return;
				}
				if self.state == SyncState::SnapshotWaiting {
					trace!(target: "sync", "Waiting for the snapshot restoration");
					return;
				}
				(peer.latest_hash.clone(), peer.difficulty.clone(), peer.snapshot_number.as_ref().cloned().unwrap_or(0), peer.snapshot_hash.as_ref().cloned())
			} else {
				return;
			}
		};
		let chain_info = io.chain().chain_info();
		let syncing_difficulty = chain_info.pending_total_difficulty;
		let num_active_peers = self.peers.values().filter(|p| p.asking != PeerAsking::Nothing).count();

		let higher_difficulty = peer_difficulty.map_or(true, |pd| pd > syncing_difficulty);
		if force || higher_difficulty || self.old_blocks.is_some() {
			match self.state {
				SyncState::WaitingPeers => {
					trace!(target: "sync", "Checking snapshot sync: {} vs {}", peer_snapshot_number, chain_info.best_block_number);
					self.maybe_start_snapshot_sync(io);
				},
				SyncState::Idle | SyncState::Blocks | SyncState::NewBlocks => {
					if io.chain().queue_info().is_full() {
						self.pause_sync();
						return;
					}

					let have_latest = io.chain().block_status(BlockId::Hash(peer_latest)) != BlockStatus::Unknown;
					trace!(target: "sync", "Considering peer {}, force={}, td={:?}, our td={}, latest={}, have_latest={}, state={:?}", peer_id, force, peer_difficulty, syncing_difficulty, peer_latest, have_latest, self.state);
					if !have_latest && (higher_difficulty || force || self.state == SyncState::NewBlocks) {
						// check if got new blocks to download
						trace!(target: "sync", "Syncing with peer {}, force={}, td={:?}, our td={}, state={:?}", peer_id, force, peer_difficulty, syncing_difficulty, self.state);
						if let Some(request) = self.new_blocks.request_blocks(io, num_active_peers) {
							self.request_blocks(io, peer_id, request, BlockSet::NewBlocks);
							if self.state == SyncState::Idle {
								self.state = SyncState::Blocks;
							}
							return;
						}
					}

					if let Some(request) = self.old_blocks.as_mut().and_then(|d| d.request_blocks(io, num_active_peers)) {
						self.request_blocks(io, peer_id, request, BlockSet::OldBlocks);
						return;
					}
				},
				SyncState::SnapshotData => {
					if let RestorationStatus::Ongoing { state_chunks_done, block_chunks_done, .. } = io.snapshot_service().status() {
						if self.snapshot.done_chunks() - (state_chunks_done + block_chunks_done) as usize > MAX_SNAPSHOT_CHUNKS_DOWNLOAD_AHEAD {
							trace!(target: "sync", "Snapshot queue full, pausing sync");
							self.state = SyncState::SnapshotWaiting;
							return;
						}
					}
					if peer_snapshot_hash.is_some() && peer_snapshot_hash == self.snapshot.snapshot_hash() {
						self.request_snapshot_data(io, peer_id);
					}
				},
				SyncState::SnapshotManifest | //already downloading from other peer
					SyncState::Waiting | SyncState::SnapshotWaiting => ()
			}
		} else {
			trace!(target: "sync", "Skipping peer {}, force={}, td={:?}, our td={}, state={:?}", peer_id, force, peer_difficulty, syncing_difficulty, self.state);
		}
	}

	/// Perofrm block download request`
	fn request_blocks(&mut self, io: &mut SyncIo, peer_id: PeerId, request: BlockRequest, block_set: BlockSet) {
		match request {
			BlockRequest::Headers { start, count, skip } => {
				self.request_headers_by_hash(io, peer_id, &start, count, skip, false, block_set);
			},
			BlockRequest::Bodies { hashes } => {
				self.request_bodies(io, peer_id, hashes, block_set);
			},
			BlockRequest::Receipts { hashes } => {
				self.request_receipts(io, peer_id, hashes, block_set);
			},
		}
	}

	/// Find some headers or blocks to download for a peer.
	fn request_snapshot_data(&mut self, io: &mut SyncIo, peer_id: PeerId) {
		self.clear_peer_download(peer_id);
		// find chunk data to download
		if let Some(hash) = self.snapshot.needed_chunk() {
			if let Some(ref mut peer) = self.peers.get_mut(&peer_id) {
				peer.asking_snapshot_data = Some(hash.clone());
			}
			self.request_snapshot_chunk(io, peer_id, &hash);
		}
	}

	/// Clear all blocks/headers marked as being downloaded by a peer.
	fn clear_peer_download(&mut self, peer_id: PeerId) {
		if let Some(ref mut peer) = self.peers.get_mut(&peer_id) {
			match peer.asking {
				PeerAsking::BlockHeaders => {
					if let Some(ref hash) = peer.asking_hash {
						self.new_blocks.clear_header_download(hash);
						if let Some(ref mut old) = self.old_blocks {
							old.clear_header_download(hash);
						}
					}
				},
				PeerAsking::BlockBodies => {
					self.new_blocks.clear_body_download(&peer.asking_blocks);
					if let Some(ref mut old) = self.old_blocks {
						old.clear_body_download(&peer.asking_blocks);
					}
				},
				PeerAsking::BlockReceipts => {
					self.new_blocks.clear_receipt_download(&peer.asking_blocks);
					if let Some(ref mut old) = self.old_blocks {
						old.clear_receipt_download(&peer.asking_blocks);
					}
				},
				PeerAsking::SnapshotData => {
					if let Some(hash) = peer.asking_snapshot_data {
						self.snapshot.clear_chunk_download(&hash);
					}
				},
				_ => (),
			}
		}
	}

	/// Checks if there are blocks fully downloaded that can be imported into the blockchain and does the import.
	#[cfg_attr(feature="dev", allow(block_in_if_condition_stmt))]
	fn collect_blocks(&mut self, io: &mut SyncIo, block_set: BlockSet) {
		match block_set {
			BlockSet::NewBlocks => {
				if self.new_blocks.collect_blocks(io, self.state == SyncState::NewBlocks) == Err(DownloaderImportError::Invalid) {
					self.restart(io);
				}
			},
			BlockSet::OldBlocks => {
				if self.old_blocks.as_mut().map_or(false, |downloader| { downloader.collect_blocks(io, false) == Err(DownloaderImportError::Invalid) }) {
					self.restart(io);
				} else if self.old_blocks.as_ref().map_or(false, |downloader| { downloader.is_complete() }) {
					trace!(target: "sync", "Background block download is complete");
					self.old_blocks = None;
				}
			}
		}
	}

	/// Request headers from a peer by block hash
	#[cfg_attr(feature="dev", allow(too_many_arguments))]
	fn request_headers_by_hash(&mut self, sync: &mut SyncIo, peer_id: PeerId, h: &H256, count: u64, skip: u64, reverse: bool, set: BlockSet) {
		trace!(target: "sync", "{} <- GetBlockHeaders: {} entries starting from {}, set = {:?}", peer_id, count, h, set);
		let mut rlp = RlpStream::new_list(4);
		rlp.append(h);
		rlp.append(&count);
		rlp.append(&skip);
		rlp.append(&if reverse {1u32} else {0u32});
		self.send_request(sync, peer_id, PeerAsking::BlockHeaders, GET_BLOCK_HEADERS_PACKET, rlp.out());
		let peer = self.peers.get_mut(&peer_id).expect("peer_id may originate either from on_packet, where it is already validated or from enumerating self.peers. qed");
		peer.asking_hash = Some(h.clone());
		peer.block_set = Some(set);
	}

	/// Request headers from a peer by block number
	#[cfg_attr(feature="dev", allow(too_many_arguments))]
	fn request_fork_header_by_number(&mut self, sync: &mut SyncIo, peer_id: PeerId, n: BlockNumber) {
		trace!(target: "sync", "{} <- GetForkHeader: at {}", peer_id, n);
		let mut rlp = RlpStream::new_list(4);
		rlp.append(&n);
		rlp.append(&1u32);
		rlp.append(&0u32);
		rlp.append(&0u32);
		self.send_request(sync, peer_id, PeerAsking::ForkHeader, GET_BLOCK_HEADERS_PACKET, rlp.out());
	}

	/// Request snapshot manifest from a peer.
	fn request_snapshot_manifest(&mut self, sync: &mut SyncIo, peer_id: PeerId) {
		trace!(target: "sync", "{} <- GetSnapshotManifest", peer_id);
		let rlp = RlpStream::new_list(0);
		self.send_request(sync, peer_id, PeerAsking::SnapshotManifest, GET_SNAPSHOT_MANIFEST_PACKET, rlp.out());
	}

	/// Request snapshot chunk from a peer.
	fn request_snapshot_chunk(&mut self, sync: &mut SyncIo, peer_id: PeerId, chunk: &H256) {
		trace!(target: "sync", "{} <- GetSnapshotData {:?}", peer_id, chunk);
		let mut rlp = RlpStream::new_list(1);
		rlp.append(chunk);
		self.send_request(sync, peer_id, PeerAsking::SnapshotData, GET_SNAPSHOT_DATA_PACKET, rlp.out());
	}

	/// Request block bodies from a peer
	fn request_bodies(&mut self, sync: &mut SyncIo, peer_id: PeerId, hashes: Vec<H256>, set: BlockSet) {
		let mut rlp = RlpStream::new_list(hashes.len());
		trace!(target: "sync", "{} <- GetBlockBodies: {} entries starting from {:?}, set = {:?}", peer_id, hashes.len(), hashes.first(), set);
		for h in &hashes {
			rlp.append(&h.clone());
		}
		self.send_request(sync, peer_id, PeerAsking::BlockBodies, GET_BLOCK_BODIES_PACKET, rlp.out());
		let peer = self.peers.get_mut(&peer_id).expect("peer_id may originate either from on_packet, where it is already validated or from enumerating self.peers. qed");
		peer.asking_blocks = hashes;
		peer.block_set = Some(set);
	}

	/// Request block receipts from a peer
	fn request_receipts(&mut self, sync: &mut SyncIo, peer_id: PeerId, hashes: Vec<H256>, set: BlockSet) {
		let mut rlp = RlpStream::new_list(hashes.len());
		trace!(target: "sync", "{} <- GetBlockReceipts: {} entries starting from {:?}, set = {:?}", peer_id, hashes.len(), hashes.first(), set);
		for h in &hashes {
			rlp.append(&h.clone());
		}
		self.send_request(sync, peer_id, PeerAsking::BlockReceipts, GET_RECEIPTS_PACKET, rlp.out());
		let peer = self.peers.get_mut(&peer_id).expect("peer_id may originate either from on_packet, where it is already validated or from enumerating self.peers. qed");
		peer.asking_blocks = hashes;
		peer.block_set = Some(set);
	}

	/// Reset peer status after request is complete.
	fn reset_peer_asking(&mut self, peer_id: PeerId, asking: PeerAsking) -> bool {
		if let Some(ref mut peer) = self.peers.get_mut(&peer_id) {
			peer.expired = false;
			peer.block_set = None;
			if peer.asking != asking {
				trace!(target:"sync", "Asking {:?} while expected {:?}", peer.asking, asking);
				peer.asking = PeerAsking::Nothing;
				return false;
			} else {
				peer.asking = PeerAsking::Nothing;
				return true;
			}
		}
		false
	}

	/// Generic request sender
	fn send_request(&mut self, sync: &mut SyncIo, peer_id: PeerId, asking: PeerAsking,  packet_id: PacketId, packet: Bytes) {
		if let Some(ref mut peer) = self.peers.get_mut(&peer_id) {
			if peer.asking != PeerAsking::Nothing {
				warn!(target:"sync", "Asking {:?} while requesting {:?}", peer.asking, asking);
			}
			peer.asking = asking;
			peer.ask_time = time::precise_time_ns();
			let result = if packet_id >= ETH_PACKET_COUNT {
				sync.send_protocol(WARP_SYNC_PROTOCOL_ID, peer_id, packet_id, packet)
			} else {
				sync.send(peer_id, packet_id, packet)
			};
			if let Err(e) = result {
				debug!(target:"sync", "Error sending request: {:?}", e);
				sync.disable_peer(peer_id);
			}
		}
	}

	/// Generic packet sender
	fn send_packet(&mut self, sync: &mut SyncIo, peer_id: PeerId, packet_id: PacketId, packet: Bytes) {
		if let Err(e) = sync.send(peer_id, packet_id, packet) {
			debug!(target:"sync", "Error sending packet: {:?}", e);
			sync.disable_peer(peer_id);
		}
	}

	/// Called when peer sends us new transactions
	fn on_peer_transactions(&mut self, io: &mut SyncIo, peer_id: PeerId, r: &UntrustedRlp) -> Result<(), PacketDecodeError> {
		// Accept transactions only when fully synced
		if !io.is_chain_queue_empty() || (self.state != SyncState::Idle && self.state != SyncState::NewBlocks) {
			trace!(target: "sync", "{} Ignoring transactions while syncing", peer_id);
			return Ok(());
		}
		if !self.peers.get(&peer_id).map_or(false, |p| p.can_sync()) {
			trace!(target: "sync", "{} Ignoring transactions from unconfirmed/unknown peer", peer_id);
		}

		let mut item_count = r.item_count()?;
		trace!(target: "sync", "{:02} -> Transactions ({} entries)", peer_id, item_count);
		item_count = cmp::min(item_count, MAX_TX_TO_IMPORT);
		let mut transactions = Vec::with_capacity(item_count);
		for i in 0 .. item_count {
			let rlp = r.at(i)?;
			if rlp.as_raw().len() > MAX_TRANSACTION_SIZE {
				debug!("Skipped oversized transaction of {} bytes", rlp.as_raw().len());
				continue;
			}
			let tx = rlp.as_raw().to_vec();
			transactions.push(tx);
		}
		io.chain().queue_transactions(transactions, peer_id);
		Ok(())
	}

	/// Send Status message
	fn send_status(&mut self, io: &mut SyncIo, peer: PeerId) -> Result<(), NetworkError> {
		let warp_protocol_version = io.protocol_version(&WARP_SYNC_PROTOCOL_ID, peer);
		let warp_protocol = warp_protocol_version != 0;
		let protocol = if warp_protocol { warp_protocol_version } else { PROTOCOL_VERSION_63 };
		trace!(target: "sync", "Sending status to {}, protocol version {}", peer, protocol);
		let mut packet = RlpStream::new_list(if warp_protocol { 7 } else { 5 });
		let chain = io.chain().chain_info();
		packet.append(&(protocol as u32));
		packet.append(&self.network_id);
		packet.append(&chain.total_difficulty);
		packet.append(&chain.best_block_hash);
		packet.append(&chain.genesis_hash);
		if warp_protocol {
			let manifest = match self.old_blocks.is_some() {
				true => None,
				false => io.snapshot_service().manifest(),
			};
			let block_number = manifest.as_ref().map_or(0, |m| m.block_number);
			let manifest_hash = manifest.map_or(H256::new(), |m| keccak(m.into_rlp()));
			packet.append(&manifest_hash);
			packet.append(&block_number);
		}
		io.respond(STATUS_PACKET, packet.out())
	}

	/// Respond to GetBlockHeaders request
	fn return_block_headers(io: &SyncIo, r: &UntrustedRlp, peer_id: PeerId) -> RlpResponseResult {
		// Packet layout:
		// [ block: { P , B_32 }, maxHeaders: P, skip: P, reverse: P in { 0 , 1 } ]
		let max_headers: usize = r.val_at(1)?;
		let skip: usize = r.val_at(2)?;
		let reverse: bool = r.val_at(3)?;
		let last = io.chain().chain_info().best_block_number;
		let number = if r.at(0)?.size() == 32 {
			// id is a hash
			let hash: H256 = r.val_at(0)?;
			trace!(target: "sync", "{} -> GetBlockHeaders (hash: {}, max: {}, skip: {}, reverse:{})", peer_id, hash, max_headers, skip, reverse);
			match io.chain().block_header(BlockId::Hash(hash)) {
				Some(hdr) => {
					let number = hdr.number().into();
					debug_assert_eq!(hdr.hash(), hash);

					if max_headers == 1 || io.chain().block_hash(BlockId::Number(number)) != Some(hash) {
						// Non canonical header or single header requested
						// TODO: handle single-step reverse hashchains of non-canon hashes
						trace!(target:"sync", "Returning single header: {:?}", hash);
						let mut rlp = RlpStream::new_list(1);
						rlp.append_raw(&hdr.into_inner(), 1);
						return Ok(Some((BLOCK_HEADERS_PACKET, rlp)));
					}
					number
				}
				None => return Ok(Some((BLOCK_HEADERS_PACKET, RlpStream::new_list(0)))) //no such header, return nothing
			}
		} else {
			trace!(target: "sync", "{} -> GetBlockHeaders (number: {}, max: {}, skip: {}, reverse:{})", peer_id, r.val_at::<BlockNumber>(0)?, max_headers, skip, reverse);
			r.val_at(0)?
		};

		let mut number = if reverse {
			cmp::min(last, number)
		} else {
			cmp::max(0, number)
		};
		let max_count = cmp::min(MAX_HEADERS_TO_SEND, max_headers);
		let mut count = 0;
		let mut data = Bytes::new();
		let inc = (skip + 1) as BlockNumber;
		let overlay = io.chain_overlay().read();

		while number <= last && count < max_count {
			if let Some(hdr) = overlay.get(&number) {
				trace!(target: "sync", "{}: Returning cached fork header", peer_id);
				data.extend_from_slice(hdr);
				count += 1;
			} else if let Some(hdr) = io.chain().block_header(BlockId::Number(number)) {
				data.append(&mut hdr.into_inner());
				count += 1;
			} else {
				// No required block.
				break;
			}
			if reverse {
				if number <= inc || number == 0 {
					break;
				}
				number -= inc;
			}
			else {
				number += inc;
			}
		}
		let mut rlp = RlpStream::new_list(count as usize);
		rlp.append_raw(&data, count as usize);
		trace!(target: "sync", "{} -> GetBlockHeaders: returned {} entries", peer_id, count);
		Ok(Some((BLOCK_HEADERS_PACKET, rlp)))
	}

	/// Respond to GetBlockBodies request
	fn return_block_bodies(io: &SyncIo, r: &UntrustedRlp, peer_id: PeerId) -> RlpResponseResult {
		let mut count = r.item_count().unwrap_or(0);
		if count == 0 {
			debug!(target: "sync", "Empty GetBlockBodies request, ignoring.");
			return Ok(None);
		}
		count = cmp::min(count, MAX_BODIES_TO_SEND);
		let mut added = 0usize;
		let mut data = Bytes::new();
		for i in 0..count {
			if let Some(body) = io.chain().block_body(BlockId::Hash(r.val_at::<H256>(i)?)) {
				data.append(&mut body.into_inner());
				added += 1;
			}
		}
		let mut rlp = RlpStream::new_list(added);
		rlp.append_raw(&data, added);
		trace!(target: "sync", "{} -> GetBlockBodies: returned {} entries", peer_id, added);
		Ok(Some((BLOCK_BODIES_PACKET, rlp)))
	}

	/// Respond to GetNodeData request
	fn return_node_data(io: &SyncIo, r: &UntrustedRlp, peer_id: PeerId) -> RlpResponseResult {
		let mut count = r.item_count().unwrap_or(0);
		trace!(target: "sync", "{} -> GetNodeData: {} entries", peer_id, count);
		if count == 0 {
			debug!(target: "sync", "Empty GetNodeData request, ignoring.");
			return Ok(None);
		}
		count = cmp::min(count, MAX_NODE_DATA_TO_SEND);
		let mut added = 0usize;
		let mut data = Vec::new();
		for i in 0..count {
			if let Some(node) = io.chain().state_data(&r.val_at::<H256>(i)?) {
				data.push(node);
				added += 1;
			}
		}
		trace!(target: "sync", "{} -> GetNodeData: return {} entries", peer_id, added);
		let mut rlp = RlpStream::new_list(added);
		for d in data {
			rlp.append(&d);
		}
		Ok(Some((NODE_DATA_PACKET, rlp)))
	}

	fn return_receipts(io: &SyncIo, rlp: &UntrustedRlp, peer_id: PeerId) -> RlpResponseResult {
		let mut count = rlp.item_count().unwrap_or(0);
		trace!(target: "sync", "{} -> GetReceipts: {} entries", peer_id, count);
		if count == 0 {
			debug!(target: "sync", "Empty GetReceipts request, ignoring.");
			return Ok(None);
		}
		count = cmp::min(count, MAX_RECEIPTS_HEADERS_TO_SEND);
		let mut added_headers = 0usize;
		let mut added_receipts = 0usize;
		let mut data = Bytes::new();
		for i in 0..count {
			if let Some(mut receipts_bytes) = io.chain().block_receipts(&rlp.val_at::<H256>(i)?) {
				data.append(&mut receipts_bytes);
				added_receipts += receipts_bytes.len();
				added_headers += 1;
				if added_receipts > MAX_RECEIPTS_TO_SEND { break; }
			}
		}
		let mut rlp_result = RlpStream::new_list(added_headers);
		rlp_result.append_raw(&data, added_headers);
		Ok(Some((RECEIPTS_PACKET, rlp_result)))
	}

	/// Respond to GetSnapshotManifest request
	fn return_snapshot_manifest(io: &SyncIo, r: &UntrustedRlp, peer_id: PeerId) -> RlpResponseResult {
		let count = r.item_count().unwrap_or(0);
		trace!(target: "sync", "{} -> GetSnapshotManifest", peer_id);
		if count != 0 {
			debug!(target: "sync", "Invalid GetSnapshotManifest request, ignoring.");
			return Ok(None);
		}
		let rlp = match io.snapshot_service().manifest() {
			Some(manifest) => {
				trace!(target: "sync", "{} <- SnapshotManifest", peer_id);
				let mut rlp = RlpStream::new_list(1);
				rlp.append_raw(&manifest.into_rlp(), 1);
				rlp
			},
			None => {
				trace!(target: "sync", "{}: No manifest to return", peer_id);
				RlpStream::new_list(0)
			}
		};
		Ok(Some((SNAPSHOT_MANIFEST_PACKET, rlp)))
	}

	/// Respond to GetSnapshotData request
	fn return_snapshot_data(io: &SyncIo, r: &UntrustedRlp, peer_id: PeerId) -> RlpResponseResult {
		let hash: H256 = r.val_at(0)?;
		trace!(target: "sync", "{} -> GetSnapshotData {:?}", peer_id, hash);
		let rlp = match io.snapshot_service().chunk(hash) {
			Some(data) => {
				let mut rlp = RlpStream::new_list(1);
				trace!(target: "sync", "{} <- SnapshotData", peer_id);
				rlp.append(&data);
				rlp
			},
			None => {
				RlpStream::new_list(0)
			}
		};
		Ok(Some((SNAPSHOT_DATA_PACKET, rlp)))
	}

	fn return_rlp<FRlp, FError>(io: &mut SyncIo, rlp: &UntrustedRlp, peer: PeerId, rlp_func: FRlp, error_func: FError) -> Result<(), PacketDecodeError>
		where FRlp : Fn(&SyncIo, &UntrustedRlp, PeerId) -> RlpResponseResult,
			FError : FnOnce(NetworkError) -> String
	{
		let response = rlp_func(io, rlp, peer);
		match response {
			Err(e) => Err(e),
			Ok(Some((packet_id, rlp_stream))) => {
				io.respond(packet_id, rlp_stream.out()).unwrap_or_else(
					|e| debug!(target: "sync", "{:?}", error_func(e)));
				Ok(())
			}
			_ => Ok(())
		}
	}

	/// Dispatch incoming requests and responses
	pub fn dispatch_packet(sync: &RwLock<ChainSync>, io: &mut SyncIo, peer: PeerId, packet_id: u8, data: &[u8]) {
		let rlp = UntrustedRlp::new(data);
		let result = match packet_id {
			GET_BLOCK_BODIES_PACKET => ChainSync::return_rlp(io, &rlp, peer,
				ChainSync::return_block_bodies,
				|e| format!("Error sending block bodies: {:?}", e)),

			GET_BLOCK_HEADERS_PACKET => ChainSync::return_rlp(io, &rlp, peer,
				ChainSync::return_block_headers,
				|e| format!("Error sending block headers: {:?}", e)),

			GET_RECEIPTS_PACKET => ChainSync::return_rlp(io, &rlp, peer,
				ChainSync::return_receipts,
				|e| format!("Error sending receipts: {:?}", e)),

			GET_NODE_DATA_PACKET => ChainSync::return_rlp(io, &rlp, peer,
				ChainSync::return_node_data,
				|e| format!("Error sending nodes: {:?}", e)),

			GET_SNAPSHOT_MANIFEST_PACKET => ChainSync::return_rlp(io, &rlp, peer,
				ChainSync::return_snapshot_manifest,
				|e| format!("Error sending snapshot manifest: {:?}", e)),

			GET_SNAPSHOT_DATA_PACKET => ChainSync::return_rlp(io, &rlp, peer,
				ChainSync::return_snapshot_data,
				|e| format!("Error sending snapshot data: {:?}", e)),
			CONSENSUS_DATA_PACKET => ChainSync::on_consensus_packet(io, peer, &rlp),
			_ => {
				sync.write().on_packet(io, peer, packet_id, data);
				Ok(())
			}
		};
		result.unwrap_or_else(|e| {
			debug!(target:"sync", "{} -> Malformed packet {} : {}", peer, packet_id, e);
		})
	}

	pub fn on_packet(&mut self, io: &mut SyncIo, peer: PeerId, packet_id: u8, data: &[u8]) {
		if packet_id != STATUS_PACKET && !self.peers.contains_key(&peer) {
			debug!(target:"sync", "Unexpected packet {} from unregistered peer: {}:{}", packet_id, peer, io.peer_info(peer));
			return;
		}
		let rlp = UntrustedRlp::new(data);
		let result = match packet_id {
			STATUS_PACKET => self.on_peer_status(io, peer, &rlp),
			TRANSACTIONS_PACKET => self.on_peer_transactions(io, peer, &rlp),
			BLOCK_HEADERS_PACKET => self.on_peer_block_headers(io, peer, &rlp),
			BLOCK_BODIES_PACKET => self.on_peer_block_bodies(io, peer, &rlp),
			RECEIPTS_PACKET => self.on_peer_block_receipts(io, peer, &rlp),
			NEW_BLOCK_PACKET => self.on_peer_new_block(io, peer, &rlp),
			NEW_BLOCK_HASHES_PACKET => self.on_peer_new_hashes(io, peer, &rlp),
			SNAPSHOT_MANIFEST_PACKET => self.on_snapshot_manifest(io, peer, &rlp),
			SNAPSHOT_DATA_PACKET => self.on_snapshot_data(io, peer, &rlp),
			_ => {
				debug!(target: "sync", "{}: Unknown packet {}", peer, packet_id);
				Ok(())
			}
		};
		result.unwrap_or_else(|e| {
			debug!(target:"sync", "{} -> Malformed packet {} : {}", peer, packet_id, e);
		})
	}

	#[cfg_attr(feature="dev", allow(match_same_arms))]
	pub fn maintain_peers(&mut self, io: &mut SyncIo) {
		let tick = time::precise_time_ns();
		let mut aborting = Vec::new();
		for (peer_id, peer) in &self.peers {
			let elapsed = (tick - peer.ask_time) / 1_000_000_000;
			let timeout = match peer.asking {
				PeerAsking::BlockHeaders => elapsed > HEADERS_TIMEOUT_SEC,
				PeerAsking::BlockBodies => elapsed > BODIES_TIMEOUT_SEC,
				PeerAsking::BlockReceipts => elapsed > RECEIPTS_TIMEOUT_SEC,
				PeerAsking::Nothing => false,
				PeerAsking::ForkHeader => elapsed > FORK_HEADER_TIMEOUT_SEC,
				PeerAsking::SnapshotManifest => elapsed > SNAPSHOT_MANIFEST_TIMEOUT_SEC,
				PeerAsking::SnapshotData => elapsed > SNAPSHOT_DATA_TIMEOUT_SEC,
			};
			if timeout {
				trace!(target:"sync", "Timeout {}", peer_id);
				io.disconnect_peer(*peer_id);
				aborting.push(*peer_id);
			}
		}
		for p in aborting {
			self.on_peer_aborting(io, p);
		}

		// Check for handshake timeouts
		for (peer, ask_time) in &self.handshaking_peers {
			let elapsed = (tick - ask_time) / 1_000_000_000;
			if elapsed > STATUS_TIMEOUT_SEC {
				trace!(target:"sync", "Status timeout {}", peer);
				io.disconnect_peer(*peer);
			}
		}
	}

	fn check_resume(&mut self, io: &mut SyncIo) {
		if self.state == SyncState::Waiting && !io.chain().queue_info().is_full() && self.state == SyncState::Waiting {
			self.state = SyncState::Blocks;
			self.continue_sync(io);
		} else if self.state == SyncState::SnapshotWaiting {
			match io.snapshot_service().status() {
				RestorationStatus::Inactive => {
					trace!(target:"sync", "Snapshot restoration is complete");
					self.restart(io);
					self.continue_sync(io);
				},
				RestorationStatus::Ongoing { state_chunks_done, block_chunks_done, .. } => {
					if !self.snapshot.is_complete() && self.snapshot.done_chunks() - (state_chunks_done + block_chunks_done) as usize <= MAX_SNAPSHOT_CHUNKS_DOWNLOAD_AHEAD {
						trace!(target:"sync", "Resuming snapshot sync");
						self.state = SyncState::SnapshotData;
						self.continue_sync(io);
					}
				},
				RestorationStatus::Failed => {
					trace!(target: "sync", "Snapshot restoration aborted");
					self.state = SyncState::WaitingPeers;
					self.snapshot.clear();
					self.continue_sync(io);
				},
			}
		}
	}

	/// creates rlp to send for the tree defined by 'from' and 'to' hashes
	fn create_new_hashes_rlp(chain: &BlockChainClient, from: &H256, to: &H256) -> Option<Bytes> {
		match chain.tree_route(from, to) {
			Some(route) => {
				let uncles = chain.find_uncles(from).unwrap_or_else(Vec::new);
				match route.blocks.len() {
					0 => None,
					_ => {
						let mut blocks = route.blocks;
						blocks.extend(uncles);
						let mut rlp_stream = RlpStream::new_list(blocks.len());
						for block_hash in  blocks {
							let mut hash_rlp = RlpStream::new_list(2);
							let number = chain.block_header(BlockId::Hash(block_hash.clone()))
								.expect("chain.tree_route and chain.find_uncles only return hahses of blocks that are in the blockchain. qed.").number();
							hash_rlp.append(&block_hash);
							hash_rlp.append(&number);
							rlp_stream.append_raw(hash_rlp.as_raw(), 1);
						}
						Some(rlp_stream.out())
					}
				}
			},
			None => None
		}
	}

	/// creates rlp from block bytes and total difficulty
	fn create_block_rlp(bytes: &Bytes, total_difficulty: U256) -> Bytes {
		let mut rlp_stream = RlpStream::new_list(2);
		rlp_stream.append_raw(bytes, 1);
		rlp_stream.append(&total_difficulty);
		rlp_stream.out()
	}

	/// creates latest block rlp for the given client
	fn create_latest_block_rlp(chain: &BlockChainClient) -> Bytes {
		ChainSync::create_block_rlp(
			&chain.block(BlockId::Hash(chain.chain_info().best_block_hash))
				.expect("Best block always exists").into_inner(),
			chain.chain_info().total_difficulty
		)
	}

	/// creates given hash block rlp for the given client
	fn create_new_block_rlp(chain: &BlockChainClient, hash: &H256) -> Bytes {
		ChainSync::create_block_rlp(
			&chain.block(BlockId::Hash(hash.clone())).expect("Block has just been sealed; qed").into_inner(),
			chain.block_total_difficulty(BlockId::Hash(hash.clone())).expect("Block has just been sealed; qed.")
		)
	}

	/// returns peer ids that have different blocks than our chain
	fn get_lagging_peers(&mut self, chain_info: &BlockChainInfo) -> Vec<PeerId> {
		let latest_hash = chain_info.best_block_hash;
		self
			.peers
			.iter_mut()
			.filter_map(|(&id, ref mut peer_info)| {
				trace!(target: "sync", "Checking peer our best {} their best {}", latest_hash, peer_info.latest_hash);
				if peer_info.latest_hash != latest_hash {
					Some(id)
				} else {
					None
				}
			})
			.collect::<Vec<_>>()
	}

	fn select_random_peers(peers: &[PeerId]) -> Vec<PeerId> {
		// take sqrt(x) peers
		let mut peers = peers.to_vec();
		let mut count = (peers.len() as f64).powf(0.5).round() as usize;
		count = cmp::min(count, MAX_PEERS_PROPAGATION);
		count = cmp::max(count, MIN_PEERS_PROPAGATION);
		random::new().shuffle(&mut peers);
		peers.truncate(count);
		peers
	}

	fn get_consensus_peers(&self) -> Vec<PeerId> {
		self.peers.iter().filter_map(|(id, p)| if p.protocol_version == PROTOCOL_VERSION_2 { Some(*id) } else { None }).collect()
	}

	/// propagates latest block to a set of peers
	fn propagate_blocks(&mut self, chain_info: &BlockChainInfo, io: &mut SyncIo, blocks: &[H256], peers: &[PeerId]) -> usize {
		trace!(target: "sync", "Sending NewBlocks to {:?}", peers);
		let mut sent = 0;
		for peer_id in peers {
			if blocks.is_empty() {
				let rlp =  ChainSync::create_latest_block_rlp(io.chain());
				self.send_packet(io, *peer_id, NEW_BLOCK_PACKET, rlp);
			} else {
				for h in blocks {
					let rlp =  ChainSync::create_new_block_rlp(io.chain(), h);
					self.send_packet(io, *peer_id, NEW_BLOCK_PACKET, rlp);
				}
			}
			if let Some(ref mut peer) = self.peers.get_mut(peer_id) {
				peer.latest_hash = chain_info.best_block_hash.clone();
			}
			sent += 1;
		}
		sent
	}

	/// propagates new known hashes to all peers
	fn propagate_new_hashes(&mut self, chain_info: &BlockChainInfo, io: &mut SyncIo, peers: &[PeerId]) -> usize {
		trace!(target: "sync", "Sending NewHashes to {:?}", peers);
		let mut sent = 0;
		let last_parent = &io.chain().best_block_header().parent_hash();
		for peer_id in peers {
			sent += match ChainSync::create_new_hashes_rlp(io.chain(), &last_parent, &chain_info.best_block_hash) {
				Some(rlp) => {
					{
						if let Some(ref mut peer) = self.peers.get_mut(peer_id) {
							peer.latest_hash = chain_info.best_block_hash.clone();
						}
					}
					self.send_packet(io, *peer_id, NEW_BLOCK_HASHES_PACKET, rlp);
					1
				},
				None => 0
			}
		}
		sent
	}

	/// propagates new transactions to all peers
	pub fn propagate_new_transactions(&mut self, io: &mut SyncIo) -> usize {
		// Early out if nobody to send to.
		if self.peers.is_empty() {
			return 0;
		}

		let transactions = io.chain().ready_transactions();
		if transactions.is_empty() {
			return 0;
		}

		let (transactions, service_transactions): (Vec<_>, Vec<_>) = transactions.into_iter()
			.partition(|tx| !tx.transaction.gas_price.is_zero());

		// usual transactions could be propagated to all peers
		let mut affected_peers = HashSet::new();
		if !transactions.is_empty() {
			let peers = self.select_peers_for_transactions(|_| true);
			affected_peers = self.propagate_transactions_to_peers(io, peers, transactions);
		}

		// most of times service_transactions will be empty
		// => there's no need to merge packets
		if !service_transactions.is_empty() {
			let service_transactions_peers = self.select_peers_for_transactions(|peer_id| accepts_service_transaction(&io.peer_info(*peer_id)));
			let service_transactions_affected_peers = self.propagate_transactions_to_peers(io, service_transactions_peers, service_transactions);
			affected_peers.extend(&service_transactions_affected_peers);
		}

		affected_peers.len()
	}

	fn select_peers_for_transactions<F>(&self, filter: F) -> Vec<PeerId>
		where F: Fn(&PeerId) -> bool {
		// sqrt(x)/x scaled to max u32
		let fraction = ((self.peers.len() as f64).powf(-0.5) * (u32::max_value() as f64).round()) as u32;
		let small = self.peers.len() < MIN_PEERS_PROPAGATION;

		let mut random = random::new();
		self.peers.keys()
			.cloned()
			.filter(filter)
			.filter(|_| small || random.next_u32() < fraction)
			.take(MAX_PEERS_PROPAGATION)
			.collect()
	}

	fn propagate_transactions_to_peers(&mut self, io: &mut SyncIo, peers: Vec<PeerId>, transactions: Vec<PendingTransaction>) -> HashSet<PeerId> {
		let all_transactions_hashes = transactions.iter()
			.map(|tx| tx.transaction.hash())
			.collect::<HashSet<H256>>();
		let all_transactions_rlp = {
			let mut packet = RlpStream::new_list(transactions.len());
			for tx in &transactions { packet.append(&tx.transaction); }
			packet.out()
		};

		// Clear old transactions from stats
		self.transactions_stats.retain(&all_transactions_hashes);

		// sqrt(x)/x scaled to max u32
		let block_number = io.chain().chain_info().best_block_number;

		let lucky_peers = {
			peers.into_iter()
				.filter_map(|peer_id| {
					let stats = &mut self.transactions_stats;
					let peer_info = self.peers.get_mut(&peer_id)
						.expect("peer_id is form peers; peers is result of select_peers_for_transactions; select_peers_for_transactions selects peers from self.peers; qed");

					// Send all transactions
					if peer_info.last_sent_transactions.is_empty() {
						// update stats
						for hash in &all_transactions_hashes {
							let id = io.peer_session_info(peer_id).and_then(|info| info.id);
							stats.propagated(hash, id, block_number);
						}
						peer_info.last_sent_transactions = all_transactions_hashes.clone();
						return Some((peer_id, all_transactions_hashes.len(), all_transactions_rlp.clone()));
					}

					// Get hashes of all transactions to send to this peer
					let to_send = all_transactions_hashes.difference(&peer_info.last_sent_transactions)
						.take(MAX_TRANSACTIONS_TO_PROPAGATE)
						.cloned()
						.collect::<HashSet<_>>();
					if to_send.is_empty() {
						return None;
					}

					// Construct RLP
					let (packet, to_send) = {
						let mut to_send = to_send;
						let mut packet = RlpStream::new();
						packet.begin_unbounded_list();
						let mut pushed = 0;
						for tx in &transactions {
							let hash = tx.transaction.hash();
							if to_send.contains(&hash) {
								let mut transaction = RlpStream::new();
								tx.transaction.rlp_append(&mut transaction);
								let appended = packet.append_raw_checked(&transaction.drain(), 1, MAX_TRANSACTION_PACKET_SIZE);
								if !appended {
									// Maximal packet size reached just proceed with sending
									debug!("Transaction packet size limit reached. Sending incomplete set of {}/{} transactions.", pushed, to_send.len());
									to_send = to_send.into_iter().take(pushed).collect();
									break;
								}
								pushed += 1;
							}
						}
						packet.complete_unbounded_list();
						(packet, to_send)
					};

					// Update stats
					let id = io.peer_session_info(peer_id).and_then(|info| info.id);
					for hash in &to_send {
						// update stats
						stats.propagated(hash, id, block_number);
					}

					peer_info.last_sent_transactions = all_transactions_hashes
						.intersection(&peer_info.last_sent_transactions)
						.chain(&to_send)
						.cloned()
						.collect();
					Some((peer_id, to_send.len(), packet.out()))
				})
				.collect::<Vec<_>>()
		};

		// Send RLPs
		let mut peers = HashSet::new();
		if lucky_peers.len() > 0 {
			let mut max_sent = 0;
			let lucky_peers_len = lucky_peers.len();
			for (peer_id, sent, rlp) in lucky_peers {
				peers.insert(peer_id);
				self.send_packet(io, peer_id, TRANSACTIONS_PACKET, rlp);
				trace!(target: "sync", "{:02} <- Transactions ({} entries)", peer_id, sent);
				max_sent = cmp::max(max_sent, sent);
			}
			debug!(target: "sync", "Sent up to {} transactions to {} peers.", max_sent, lucky_peers_len);
		}

		peers
	}

	fn propagate_latest_blocks(&mut self, io: &mut SyncIo, sealed: &[H256]) {
		let chain_info = io.chain().chain_info();
		if (((chain_info.best_block_number as i64) - (self.last_sent_block_number as i64)).abs() as BlockNumber) < MAX_PEER_LAG_PROPAGATION {
			let mut peers = self.get_lagging_peers(&chain_info);
			if sealed.is_empty() {
				let hashes = self.propagate_new_hashes(&chain_info, io, &peers);
				peers = ChainSync::select_random_peers(&peers);
				let blocks = self.propagate_blocks(&chain_info, io, sealed, &peers);
				if blocks != 0 || hashes != 0 {
					trace!(target: "sync", "Sent latest {} blocks and {} hashes to peers.", blocks, hashes);
				}
			} else {
				self.propagate_blocks(&chain_info, io, sealed, &peers);
				self.propagate_new_hashes(&chain_info, io, &peers);
				trace!(target: "sync", "Sent sealed block to all peers");
			};
		}
		self.last_sent_block_number = chain_info.best_block_number;
	}

	/// Distribute valid proposed blocks to subset of current peers.
	fn propagate_proposed_blocks(&mut self, io: &mut SyncIo, proposed: &[Bytes]) {
		let peers = self.get_consensus_peers();
		trace!(target: "sync", "Sending proposed blocks to {:?}", peers);
		for block in proposed {
			let rlp = ChainSync::create_block_rlp(
				block,
				io.chain().chain_info().total_difficulty
			);
			for peer_id in &peers {
				self.send_packet(io, *peer_id, NEW_BLOCK_PACKET, rlp.clone());
			}
		}
	}

	/// Maintain other peers. Send out any new blocks and transactions
	pub fn maintain_sync(&mut self, io: &mut SyncIo) {
		self.maybe_start_snapshot_sync(io);
		self.check_resume(io);
	}

	/// called when block is imported to chain - propagates the blocks and updates transactions sent to peers
	pub fn chain_new_blocks(&mut self, io: &mut SyncIo, _imported: &[H256], invalid: &[H256], enacted: &[H256], _retracted: &[H256], sealed: &[H256], proposed: &[Bytes]) {
		let queue_info = io.chain().queue_info();
		let is_syncing = self.status().is_syncing(queue_info);

		if !is_syncing || !sealed.is_empty() || !proposed.is_empty() {
			trace!(target: "sync", "Propagating blocks, state={:?}", self.state);
			self.propagate_latest_blocks(io, sealed);
			self.propagate_proposed_blocks(io, proposed);
		}
		if !invalid.is_empty() {
			trace!(target: "sync", "Bad blocks in the queue, restarting");
			self.restart(io);
		}

		if !is_syncing && !enacted.is_empty() && !self.peers.is_empty() {
			// Select random peer to re-broadcast transactions to.
			let peer = random::new().gen_range(0, self.peers.len());
			trace!(target: "sync", "Re-broadcasting transactions to a random peer.");
			self.peers.values_mut().nth(peer).map(|mut peer_info|
				peer_info.last_sent_transactions.clear()
			);
		}
	}

	/// Called when peer sends us new consensus packet
	fn on_consensus_packet(io: &mut SyncIo, peer_id: PeerId, r: &UntrustedRlp) -> Result<(), PacketDecodeError> {
		trace!(target: "sync", "Received consensus packet from {:?}", peer_id);
		io.chain().queue_consensus_message(r.as_raw().to_vec());
		Ok(())
	}

	/// Broadcast consensus message to peers.
	pub fn propagate_consensus_packet(&mut self, io: &mut SyncIo, packet: Bytes) {
		let lucky_peers = ChainSync::select_random_peers(&self.get_consensus_peers());
		trace!(target: "sync", "Sending consensus packet to {:?}", lucky_peers);
		for peer_id in lucky_peers {
			self.send_packet(io, peer_id, CONSENSUS_DATA_PACKET, packet.clone());
		}
	}
}

/// Checks if peer is able to process service transactions
fn accepts_service_transaction(client_id: &str) -> bool {
	// Parity versions starting from this will accept service-transactions
	const SERVICE_TRANSACTIONS_VERSION: (u32, u32) = (1u32, 6u32);
	// Parity client string prefix
	const PARITY_CLIENT_ID_PREFIX: &'static str = "Parity/v";

	if !client_id.starts_with(PARITY_CLIENT_ID_PREFIX) {
		return false;
	}
	let ver: Vec<u32> = client_id[PARITY_CLIENT_ID_PREFIX.len()..].split('.')
		.take(2)
		.filter_map(|s| s.parse().ok())
		.collect();
	ver.len() == 2 && (ver[0] > SERVICE_TRANSACTIONS_VERSION.0 || (ver[0] == SERVICE_TRANSACTIONS_VERSION.0 && ver[1] >= SERVICE_TRANSACTIONS_VERSION.1))
}

#[cfg(test)]
mod tests {
	use std::collections::{HashSet, VecDeque};
	use network::PeerId;
	use tests::helpers::*;
	use tests::snapshot::TestSnapshotService;
	use util::{U256, Address, RwLock};
	use util::hash::H256;
	use util::bytes::Bytes;
	use rlp::{Rlp, RlpStream, UntrustedRlp};
	use super::*;
	use ::SyncConfig;
	use super::{PeerInfo, PeerAsking};
	use ethkey;
	use ethcore::header::*;
	use ethcore::client::*;
	use ethcore::transaction::UnverifiedTransaction;
	use ethcore::miner::MinerService;

	fn get_dummy_block(order: u32, parent_hash: H256) -> Bytes {
		let mut header = Header::new();
		header.set_gas_limit(0.into());
		header.set_difficulty((order * 100).into());
		header.set_timestamp((order * 10) as u64);
		header.set_number(order as u64);
		header.set_parent_hash(parent_hash);
		header.set_state_root(H256::zero());

		let mut rlp = RlpStream::new_list(3);
		rlp.append(&header);
		rlp.append_raw(&::rlp::EMPTY_LIST_RLP, 1);
		rlp.append_raw(&::rlp::EMPTY_LIST_RLP, 1);
		rlp.out()
	}

	fn get_dummy_blocks(order: u32, parent_hash: H256) -> Bytes {
		let mut rlp = RlpStream::new_list(1);
		rlp.append_raw(&get_dummy_block(order, parent_hash), 1);
		let difficulty: U256 = (100 * order).into();
		rlp.append(&difficulty);
		rlp.out()
	}

	fn get_dummy_hashes() -> Bytes {
		let mut rlp = RlpStream::new_list(5);
		for _ in 0..5 {
			let mut hash_d_rlp = RlpStream::new_list(2);
			let hash: H256 = H256::from(0u64);
			let diff: U256 = U256::from(1u64);
			hash_d_rlp.append(&hash);
			hash_d_rlp.append(&diff);

			rlp.append_raw(&hash_d_rlp.out(), 1);
		}

		rlp.out()
	}

	fn queue_info(unverified: usize, verified: usize) -> BlockQueueInfo {
		BlockQueueInfo {
			unverified_queue_size: unverified,
			verified_queue_size: verified,
			verifying_queue_size: 0,
			max_queue_size: 1000,
			max_mem_use: 1000,
			mem_used: 500
		}
	}

	fn sync_status(state: SyncState) -> SyncStatus {
		SyncStatus {
			state: state,
			protocol_version: 0,
			network_id: 0,
			start_block_number: 0,
			last_imported_block_number: None,
			highest_block_number: None,
			blocks_total: 0,
			blocks_received: 0,
			num_peers: 0,
			num_active_peers: 0,
			mem_used: 0,
			num_snapshot_chunks: 0,
			snapshot_chunks_done: 0,
			last_imported_old_block_number: None,
		}
	}

	#[test]
	fn is_still_verifying() {
		assert!(!sync_status(SyncState::Idle).is_syncing(queue_info(2, 1)));
		assert!(sync_status(SyncState::Idle).is_syncing(queue_info(2, 2)));
	}

	#[test]
	fn is_synced_state() {
		assert!(sync_status(SyncState::Blocks).is_syncing(queue_info(0, 0)));
		assert!(!sync_status(SyncState::Idle).is_syncing(queue_info(0, 0)));
	}

	#[test]
	fn return_receipts_empty() {
		let mut client = TestBlockChainClient::new();
		let queue = RwLock::new(VecDeque::new());
		let ss = TestSnapshotService::new();
		let io = TestIo::new(&mut client, &ss, &queue, None);

		let result = ChainSync::return_receipts(&io, &UntrustedRlp::new(&[0xc0]), 0);

		assert!(result.is_ok());
	}

	#[test]
	fn return_receipts() {
		let mut client = TestBlockChainClient::new();
		let queue = RwLock::new(VecDeque::new());
		let sync = dummy_sync_with_peer(H256::new(), &client);
		let ss = TestSnapshotService::new();
		let mut io = TestIo::new(&mut client, &ss, &queue, None);

		let mut receipt_list = RlpStream::new_list(4);
		receipt_list.append(&H256::from("0000000000000000000000000000000000000000000000005555555555555555"));
		receipt_list.append(&H256::from("ff00000000000000000000000000000000000000000000000000000000000000"));
		receipt_list.append(&H256::from("fff0000000000000000000000000000000000000000000000000000000000000"));
		receipt_list.append(&H256::from("aff0000000000000000000000000000000000000000000000000000000000000"));

		let receipts_request = receipt_list.out();
		// it returns rlp ONLY for hashes started with "f"
		let result = ChainSync::return_receipts(&io, &UntrustedRlp::new(&receipts_request.clone()), 0);

		assert!(result.is_ok());
		let rlp_result = result.unwrap();
		assert!(rlp_result.is_some());

		// the length of two rlp-encoded receipts
		assert_eq!(603, rlp_result.unwrap().1.out().len());

		io.sender = Some(2usize);
		ChainSync::dispatch_packet(&RwLock::new(sync), &mut io, 0usize, super::GET_RECEIPTS_PACKET, &receipts_request);
		assert_eq!(1, io.packets.len());
	}

	#[test]
	fn return_block_headers() {
		use ethcore::views::HeaderView;
		fn make_hash_req(h: &H256, count: usize, skip: usize, reverse: bool) -> Bytes {
			let mut rlp = RlpStream::new_list(4);
			rlp.append(h);
			rlp.append(&count);
			rlp.append(&skip);
			rlp.append(&if reverse {1u32} else {0u32});
			rlp.out()
		}

		fn make_num_req(n: usize, count: usize, skip: usize, reverse: bool) -> Bytes {
			let mut rlp = RlpStream::new_list(4);
			rlp.append(&n);
			rlp.append(&count);
			rlp.append(&skip);
			rlp.append(&if reverse {1u32} else {0u32});
			rlp.out()
		}
		fn to_header_vec(rlp: ::chain::RlpResponseResult) -> Vec<Bytes> {
			Rlp::new(&rlp.unwrap().unwrap().1.out()).iter().map(|r| r.as_raw().to_vec()).collect()
		}

		let mut client = TestBlockChainClient::new();
		client.add_blocks(100, EachBlockWith::Nothing);
		let blocks: Vec<_> = (0 .. 100)
			.map(|i| (&client as &BlockChainClient).block(BlockId::Number(i as BlockNumber)).map(|b| b.into_inner()).unwrap()).collect();
		let headers: Vec<_> = blocks.iter().map(|b| Rlp::new(b).at(0).as_raw().to_vec()).collect();
		let hashes: Vec<_> = headers.iter().map(|h| HeaderView::new(h).hash()).collect();

		let queue = RwLock::new(VecDeque::new());
		let ss = TestSnapshotService::new();
		let io = TestIo::new(&mut client, &ss, &queue, None);

		let unknown: H256 = H256::new();
		let result = ChainSync::return_block_headers(&io, &UntrustedRlp::new(&make_hash_req(&unknown, 1, 0, false)), 0);
		assert!(to_header_vec(result).is_empty());
		let result = ChainSync::return_block_headers(&io, &UntrustedRlp::new(&make_hash_req(&unknown, 1, 0, true)), 0);
		assert!(to_header_vec(result).is_empty());

		let result = ChainSync::return_block_headers(&io, &UntrustedRlp::new(&make_hash_req(&hashes[2], 1, 0, true)), 0);
		assert_eq!(to_header_vec(result), vec![headers[2].clone()]);

		let result = ChainSync::return_block_headers(&io, &UntrustedRlp::new(&make_hash_req(&hashes[2], 1, 0, false)), 0);
		assert_eq!(to_header_vec(result), vec![headers[2].clone()]);

		let result = ChainSync::return_block_headers(&io, &UntrustedRlp::new(&make_hash_req(&hashes[50], 3, 5, false)), 0);
		assert_eq!(to_header_vec(result), vec![headers[50].clone(), headers[56].clone(), headers[62].clone()]);

		let result = ChainSync::return_block_headers(&io, &UntrustedRlp::new(&make_hash_req(&hashes[50], 3, 5, true)), 0);
		assert_eq!(to_header_vec(result), vec![headers[50].clone(), headers[44].clone(), headers[38].clone()]);

		let result = ChainSync::return_block_headers(&io, &UntrustedRlp::new(&make_num_req(2, 1, 0, true)), 0);
		assert_eq!(to_header_vec(result), vec![headers[2].clone()]);

		let result = ChainSync::return_block_headers(&io, &UntrustedRlp::new(&make_num_req(2, 1, 0, false)), 0);
		assert_eq!(to_header_vec(result), vec![headers[2].clone()]);

		let result = ChainSync::return_block_headers(&io, &UntrustedRlp::new(&make_num_req(50, 3, 5, false)), 0);
		assert_eq!(to_header_vec(result), vec![headers[50].clone(), headers[56].clone(), headers[62].clone()]);

		let result = ChainSync::return_block_headers(&io, &UntrustedRlp::new(&make_num_req(50, 3, 5, true)), 0);
		assert_eq!(to_header_vec(result), vec![headers[50].clone(), headers[44].clone(), headers[38].clone()]);
	}

	#[test]
	fn return_nodes() {
		let mut client = TestBlockChainClient::new();
		let queue = RwLock::new(VecDeque::new());
		let sync = dummy_sync_with_peer(H256::new(), &client);
		let ss = TestSnapshotService::new();
		let mut io = TestIo::new(&mut client, &ss, &queue, None);

		let mut node_list = RlpStream::new_list(3);
		node_list.append(&H256::from("0000000000000000000000000000000000000000000000005555555555555555"));
		node_list.append(&H256::from("ffffffffffffffffffffffffffffffffffffffffffffaaaaaaaaaaaaaaaaaaaa"));
		node_list.append(&H256::from("aff0000000000000000000000000000000000000000000000000000000000000"));

		let node_request = node_list.out();
		// it returns rlp ONLY for hashes started with "f"
		let result = ChainSync::return_node_data(&io, &UntrustedRlp::new(&node_request.clone()), 0);

		assert!(result.is_ok());
		let rlp_result = result.unwrap();
		assert!(rlp_result.is_some());

		// the length of one rlp-encoded hashe
		let rlp = rlp_result.unwrap().1.out();
		let rlp = Rlp::new(&rlp);
		assert_eq!(1, rlp.item_count());

		io.sender = Some(2usize);

		ChainSync::dispatch_packet(&RwLock::new(sync), &mut io, 0usize, super::GET_NODE_DATA_PACKET, &node_request);
		assert_eq!(1, io.packets.len());
	}

	fn dummy_sync_with_peer(peer_latest_hash: H256, client: &BlockChainClient) -> ChainSync {
		let mut sync = ChainSync::new(SyncConfig::default(), client);
		insert_dummy_peer(&mut sync, 0, peer_latest_hash);
		sync
	}

	fn insert_dummy_peer(sync: &mut ChainSync, peer_id: PeerId, peer_latest_hash: H256) {
		sync.peers.insert(peer_id,
			PeerInfo {
				protocol_version: 0,
				genesis: H256::zero(),
				network_id: 0,
				latest_hash: peer_latest_hash,
				difficulty: None,
				asking: PeerAsking::Nothing,
				asking_blocks: Vec::new(),
				asking_hash: None,
				ask_time: 0,
				last_sent_transactions: HashSet::new(),
				expired: false,
				confirmation: super::ForkConfirmation::Confirmed,
				snapshot_number: None,
				snapshot_hash: None,
				asking_snapshot_data: None,
				block_set: None,
			});

	}

	#[test]
	fn finds_lagging_peers() {
		let mut client = TestBlockChainClient::new();
		client.add_blocks(100, EachBlockWith::Uncle);
		let mut sync = dummy_sync_with_peer(client.block_hash_delta_minus(10), &client);
		let chain_info = client.chain_info();

		let lagging_peers = sync.get_lagging_peers(&chain_info);

		assert_eq!(1, lagging_peers.len());
	}

	#[test]
	fn calculates_tree_for_lagging_peer() {
		let mut client = TestBlockChainClient::new();
		client.add_blocks(15, EachBlockWith::Uncle);

		let start = client.block_hash_delta_minus(4);
		let end = client.block_hash_delta_minus(2);

		// wrong way end -> start, should be None
		let rlp = ChainSync::create_new_hashes_rlp(&client, &end, &start);
		assert!(rlp.is_none());

		let rlp = ChainSync::create_new_hashes_rlp(&client, &start, &end).unwrap();
		// size of three rlp encoded hash-difficulty
		assert_eq!(107, rlp.len());
	}

	#[test]
	fn sends_new_hashes_to_lagging_peer() {
		let mut client = TestBlockChainClient::new();
		client.add_blocks(100, EachBlockWith::Uncle);
		let queue = RwLock::new(VecDeque::new());
		let mut sync = dummy_sync_with_peer(client.block_hash_delta_minus(5), &client);
		let chain_info = client.chain_info();
		let ss = TestSnapshotService::new();
		let mut io = TestIo::new(&mut client, &ss, &queue, None);

		let peers = sync.get_lagging_peers(&chain_info);
		let peer_count = sync.propagate_new_hashes(&chain_info, &mut io, &peers);

		// 1 message should be send
		assert_eq!(1, io.packets.len());
		// 1 peer should be updated
		assert_eq!(1, peer_count);
		// NEW_BLOCK_HASHES_PACKET
		assert_eq!(0x01, io.packets[0].packet_id);
	}

	#[test]
	fn sends_latest_block_to_lagging_peer() {
		let mut client = TestBlockChainClient::new();
		client.add_blocks(100, EachBlockWith::Uncle);
		let queue = RwLock::new(VecDeque::new());
		let mut sync = dummy_sync_with_peer(client.block_hash_delta_minus(5), &client);
		let chain_info = client.chain_info();
		let ss = TestSnapshotService::new();
		let mut io = TestIo::new(&mut client, &ss, &queue, None);
		let peers = sync.get_lagging_peers(&chain_info);
		let peer_count = sync.propagate_blocks(&chain_info, &mut io, &[], &peers);

		// 1 message should be send
		assert_eq!(1, io.packets.len());
		// 1 peer should be updated
		assert_eq!(1, peer_count);
		// NEW_BLOCK_PACKET
		assert_eq!(0x07, io.packets[0].packet_id);
	}

	#[test]
	fn sends_sealed_block() {
		let mut client = TestBlockChainClient::new();
		client.add_blocks(100, EachBlockWith::Uncle);
		let queue = RwLock::new(VecDeque::new());
		let hash = client.block_hash(BlockId::Number(99)).unwrap();
		let mut sync = dummy_sync_with_peer(client.block_hash_delta_minus(5), &client);
		let chain_info = client.chain_info();
		let ss = TestSnapshotService::new();
		let mut io = TestIo::new(&mut client, &ss, &queue, None);
		let peers = sync.get_lagging_peers(&chain_info);
		let peer_count = sync.propagate_blocks(&chain_info, &mut io, &[hash.clone()], &peers);

		// 1 message should be send
		assert_eq!(1, io.packets.len());
		// 1 peer should be updated
		assert_eq!(1, peer_count);
		// NEW_BLOCK_PACKET
		assert_eq!(0x07, io.packets[0].packet_id);
	}

	#[test]
	fn sends_proposed_block() {
		let mut client = TestBlockChainClient::new();
		client.add_blocks(2, EachBlockWith::Uncle);
		let queue = RwLock::new(VecDeque::new());
		let block = client.block(BlockId::Latest).unwrap().into_inner();
		let mut sync = ChainSync::new(SyncConfig::default(), &client);
		sync.peers.insert(0,
			PeerInfo {
				// Messaging protocol
				protocol_version: 2,
				genesis: H256::zero(),
				network_id: 0,
				latest_hash: client.block_hash_delta_minus(1),
				difficulty: None,
				asking: PeerAsking::Nothing,
				asking_blocks: Vec::new(),
				asking_hash: None,
				ask_time: 0,
				last_sent_transactions: HashSet::new(),
				expired: false,
				confirmation: super::ForkConfirmation::Confirmed,
				snapshot_number: None,
				snapshot_hash: None,
				asking_snapshot_data: None,
				block_set: None,
			});
		let ss = TestSnapshotService::new();
		let mut io = TestIo::new(&mut client, &ss, &queue, None);
		sync.propagate_proposed_blocks(&mut io, &[block]);

		// 1 message should be sent
		assert_eq!(1, io.packets.len());
		// NEW_BLOCK_PACKET
		assert_eq!(0x07, io.packets[0].packet_id);
	}

	#[test]
	fn propagates_transactions() {
		let mut client = TestBlockChainClient::new();
		client.add_blocks(100, EachBlockWith::Uncle);
		client.insert_transaction_to_queue();
		let mut sync = dummy_sync_with_peer(client.block_hash_delta_minus(1), &client);
		let queue = RwLock::new(VecDeque::new());
		let ss = TestSnapshotService::new();
		let mut io = TestIo::new(&mut client, &ss, &queue, None);
		let peer_count = sync.propagate_new_transactions(&mut io);
		// Try to propagate same transactions for the second time
		let peer_count2 = sync.propagate_new_transactions(&mut io);
		// Even after new block transactions should not be propagated twice
		sync.chain_new_blocks(&mut io, &[], &[], &[], &[], &[], &[]);
		// Try to propagate same transactions for the third time
		let peer_count3 = sync.propagate_new_transactions(&mut io);

		// 1 message should be send
		assert_eq!(1, io.packets.len());
		// 1 peer should be updated but only once
		assert_eq!(1, peer_count);
		assert_eq!(0, peer_count2);
		assert_eq!(0, peer_count3);
		// TRANSACTIONS_PACKET
		assert_eq!(0x02, io.packets[0].packet_id);
	}

	#[test]
	fn does_not_propagate_new_transactions_after_new_block() {
		let mut client = TestBlockChainClient::new();
		client.add_blocks(100, EachBlockWith::Uncle);
		client.insert_transaction_to_queue();
		let mut sync = dummy_sync_with_peer(client.block_hash_delta_minus(1), &client);
		let queue = RwLock::new(VecDeque::new());
		let ss = TestSnapshotService::new();
		let mut io = TestIo::new(&mut client, &ss, &queue, None);
		let peer_count = sync.propagate_new_transactions(&mut io);
		io.chain.insert_transaction_to_queue();
		// New block import should not trigger propagation.
		// (we only propagate on timeout)
		sync.chain_new_blocks(&mut io, &[], &[], &[], &[], &[], &[]);

		// 2 message should be send
		assert_eq!(1, io.packets.len());
		// 1 peer should receive the message
		assert_eq!(1, peer_count);
		// TRANSACTIONS_PACKET
		assert_eq!(0x02, io.packets[0].packet_id);
	}

	#[test]
	fn does_not_fail_for_no_peers() {
		let mut client = TestBlockChainClient::new();
		client.add_blocks(100, EachBlockWith::Uncle);
		client.insert_transaction_to_queue();
		// Sync with no peers
		let mut sync = ChainSync::new(SyncConfig::default(), &client);
		let queue = RwLock::new(VecDeque::new());
		let ss = TestSnapshotService::new();
		let mut io = TestIo::new(&mut client, &ss, &queue, None);
		let peer_count = sync.propagate_new_transactions(&mut io);
		sync.chain_new_blocks(&mut io, &[], &[], &[], &[], &[], &[]);
		// Try to propagate same transactions for the second time
		let peer_count2 = sync.propagate_new_transactions(&mut io);

		assert_eq!(0, io.packets.len());
		assert_eq!(0, peer_count);
		assert_eq!(0, peer_count2);
	}

	#[test]
	fn propagates_transactions_without_alternating() {
		let mut client = TestBlockChainClient::new();
		client.add_blocks(100, EachBlockWith::Uncle);
		client.insert_transaction_to_queue();
		let mut sync = dummy_sync_with_peer(client.block_hash_delta_minus(1), &client);
		let queue = RwLock::new(VecDeque::new());
		let ss = TestSnapshotService::new();
		// should sent some
		{
			let mut io = TestIo::new(&mut client, &ss, &queue, None);
			let peer_count = sync.propagate_new_transactions(&mut io);
			assert_eq!(1, io.packets.len());
			assert_eq!(1, peer_count);
		}
		// Insert some more
		client.insert_transaction_to_queue();
		let (peer_count2, peer_count3) = {
			let mut io = TestIo::new(&mut client, &ss, &queue, None);
			// Propagate new transactions
			let peer_count2 = sync.propagate_new_transactions(&mut io);
			// And now the peer should have all transactions
			let peer_count3 = sync.propagate_new_transactions(&mut io);
			(peer_count2, peer_count3)
		};

		// 2 message should be send (in total)
		assert_eq!(2, queue.read().len());
		// 1 peer should be updated but only once after inserting new transaction
		assert_eq!(1, peer_count2);
		assert_eq!(0, peer_count3);
		// TRANSACTIONS_PACKET
		assert_eq!(0x02, queue.read()[0].packet_id);
		assert_eq!(0x02, queue.read()[1].packet_id);
	}

	#[test]
	fn should_maintain_transations_propagation_stats() {
		let mut client = TestBlockChainClient::new();
		client.add_blocks(100, EachBlockWith::Uncle);
		client.insert_transaction_to_queue();
		let mut sync = dummy_sync_with_peer(client.block_hash_delta_minus(1), &client);
		let queue = RwLock::new(VecDeque::new());
		let ss = TestSnapshotService::new();
		let mut io = TestIo::new(&mut client, &ss, &queue, None);
		sync.propagate_new_transactions(&mut io);

		let stats = sync.transactions_stats();
		assert_eq!(stats.len(), 1, "Should maintain stats for single transaction.")
	}

	#[test]
	fn should_propagate_service_transaction_to_selected_peers_only() {
		let mut client = TestBlockChainClient::new();
		client.insert_transaction_with_gas_price_to_queue(U256::zero());
		let block_hash = client.block_hash_delta_minus(1);
		let mut sync = ChainSync::new(SyncConfig::default(), &client);
		let queue = RwLock::new(VecDeque::new());
		let ss = TestSnapshotService::new();
		let mut io = TestIo::new(&mut client, &ss, &queue, None);

		// when peer#1 is Geth
		insert_dummy_peer(&mut sync, 1, block_hash);
		io.peers_info.insert(1, "Geth".to_owned());
		// and peer#2 is Parity, accepting service transactions
		insert_dummy_peer(&mut sync, 2, block_hash);
		io.peers_info.insert(2, "Parity/v1.6".to_owned());
		// and peer#3 is Parity, discarding service transactions
		insert_dummy_peer(&mut sync, 3, block_hash);
		io.peers_info.insert(3, "Parity/v1.5".to_owned());
		// and peer#4 is Parity, accepting service transactions
		insert_dummy_peer(&mut sync, 4, block_hash);
		io.peers_info.insert(4, "Parity/v1.7.3-ABCDEFGH".to_owned());

		// and new service transaction is propagated to peers
		sync.propagate_new_transactions(&mut io);

		// peer#2 && peer#4 are receiving service transaction
		assert!(io.packets.iter().any(|p| p.packet_id == 0x02 && p.recipient == 2)); // TRANSACTIONS_PACKET
		assert!(io.packets.iter().any(|p| p.packet_id == 0x02 && p.recipient == 4)); // TRANSACTIONS_PACKET
		assert_eq!(io.packets.len(), 2);
	}

	#[test]
	fn should_propagate_service_transaction_is_sent_as_separate_message() {
		let mut client = TestBlockChainClient::new();
		let tx1_hash = client.insert_transaction_to_queue();
		let tx2_hash = client.insert_transaction_with_gas_price_to_queue(U256::zero());
		let block_hash = client.block_hash_delta_minus(1);
		let mut sync = ChainSync::new(SyncConfig::default(), &client);
		let queue = RwLock::new(VecDeque::new());
		let ss = TestSnapshotService::new();
		let mut io = TestIo::new(&mut client, &ss, &queue, None);

		// when peer#1 is Parity, accepting service transactions
		insert_dummy_peer(&mut sync, 1, block_hash);
		io.peers_info.insert(1, "Parity/v1.6".to_owned());

		// and service + non-service transactions are propagated to peers
		sync.propagate_new_transactions(&mut io);

		// two separate packets for peer are queued:
		// 1) with non-service-transaction
		// 2) with service transaction
		let sent_transactions: Vec<UnverifiedTransaction> = io.packets.iter()
			.filter_map(|p| {
				if p.packet_id != 0x02 || p.recipient != 1 { // TRANSACTIONS_PACKET
					return None;
				}

				let rlp = UntrustedRlp::new(&*p.data);
				let item_count = rlp.item_count().unwrap_or(0);
				if item_count != 1 {
					return None;
				}

				rlp.at(0).ok().and_then(|r| r.as_val().ok())
			})
			.collect();
		assert_eq!(sent_transactions.len(), 2);
		assert!(sent_transactions.iter().any(|tx| tx.hash() == tx1_hash));
		assert!(sent_transactions.iter().any(|tx| tx.hash() == tx2_hash));
	}

	#[test]
	fn handles_peer_new_block_malformed() {
		let mut client = TestBlockChainClient::new();
		client.add_blocks(10, EachBlockWith::Uncle);

		let block_data = get_dummy_block(11, client.chain_info().best_block_hash);

		let queue = RwLock::new(VecDeque::new());
		let mut sync = dummy_sync_with_peer(client.block_hash_delta_minus(5), &client);
		//sync.have_common_block = true;
		let ss = TestSnapshotService::new();
		let mut io = TestIo::new(&mut client, &ss, &queue, None);

		let block = UntrustedRlp::new(&block_data);

		let result = sync.on_peer_new_block(&mut io, 0, &block);

		assert!(result.is_err());
	}

	#[test]
	fn handles_peer_new_block() {
		let mut client = TestBlockChainClient::new();
		client.add_blocks(10, EachBlockWith::Uncle);

		let block_data = get_dummy_blocks(11, client.chain_info().best_block_hash);

		let queue = RwLock::new(VecDeque::new());
		let mut sync = dummy_sync_with_peer(client.block_hash_delta_minus(5), &client);
		let ss = TestSnapshotService::new();
		let mut io = TestIo::new(&mut client, &ss, &queue, None);

		let block = UntrustedRlp::new(&block_data);

		let result = sync.on_peer_new_block(&mut io, 0, &block);

		assert!(result.is_ok());
	}

	#[test]
	fn handles_peer_new_block_empty() {
		let mut client = TestBlockChainClient::new();
		client.add_blocks(10, EachBlockWith::Uncle);
		let queue = RwLock::new(VecDeque::new());
		let mut sync = dummy_sync_with_peer(client.block_hash_delta_minus(5), &client);
		let ss = TestSnapshotService::new();
		let mut io = TestIo::new(&mut client, &ss, &queue, None);

		let empty_data = vec![];
		let block = UntrustedRlp::new(&empty_data);

		let result = sync.on_peer_new_block(&mut io, 0, &block);

		assert!(result.is_err());
	}

	#[test]
	fn handles_peer_new_hashes() {
		let mut client = TestBlockChainClient::new();
		client.add_blocks(10, EachBlockWith::Uncle);
		let queue = RwLock::new(VecDeque::new());
		let mut sync = dummy_sync_with_peer(client.block_hash_delta_minus(5), &client);
		let ss = TestSnapshotService::new();
		let mut io = TestIo::new(&mut client, &ss, &queue, None);

		let hashes_data = get_dummy_hashes();
		let hashes_rlp = UntrustedRlp::new(&hashes_data);

		let result = sync.on_peer_new_hashes(&mut io, 0, &hashes_rlp);

		assert!(result.is_ok());
	}

	#[test]
	fn handles_peer_new_hashes_empty() {
		let mut client = TestBlockChainClient::new();
		client.add_blocks(10, EachBlockWith::Uncle);
		let queue = RwLock::new(VecDeque::new());
		let mut sync = dummy_sync_with_peer(client.block_hash_delta_minus(5), &client);
		let ss = TestSnapshotService::new();
		let mut io = TestIo::new(&mut client, &ss, &queue, None);

		let empty_hashes_data = vec![];
		let hashes_rlp = UntrustedRlp::new(&empty_hashes_data);

		let result = sync.on_peer_new_hashes(&mut io, 0, &hashes_rlp);

		assert!(result.is_ok());
	}

	// idea is that what we produce when propagading latest hashes should be accepted in
	// on_peer_new_hashes in our code as well
	#[test]
	fn hashes_rlp_mutually_acceptable() {
		let mut client = TestBlockChainClient::new();
		client.add_blocks(100, EachBlockWith::Uncle);
		let queue = RwLock::new(VecDeque::new());
		let mut sync = dummy_sync_with_peer(client.block_hash_delta_minus(5), &client);
		let chain_info = client.chain_info();
		let ss = TestSnapshotService::new();
		let mut io = TestIo::new(&mut client, &ss, &queue, None);

		let peers = sync.get_lagging_peers(&chain_info);
		sync.propagate_new_hashes(&chain_info, &mut io, &peers);

		let data = &io.packets[0].data.clone();
		let result = sync.on_peer_new_hashes(&mut io, 0, &UntrustedRlp::new(data));
		assert!(result.is_ok());
	}

	// idea is that what we produce when propagading latest block should be accepted in
	// on_peer_new_block  in our code as well
	#[test]
	fn block_rlp_mutually_acceptable() {
		let mut client = TestBlockChainClient::new();
		client.add_blocks(100, EachBlockWith::Uncle);
		let queue = RwLock::new(VecDeque::new());
		let mut sync = dummy_sync_with_peer(client.block_hash_delta_minus(5), &client);
		let chain_info = client.chain_info();
		let ss = TestSnapshotService::new();
		let mut io = TestIo::new(&mut client, &ss, &queue, None);

		let peers = sync.get_lagging_peers(&chain_info);
		sync.propagate_blocks(&chain_info, &mut io, &[], &peers);

		let data = &io.packets[0].data.clone();
		let result = sync.on_peer_new_block(&mut io, 0, &UntrustedRlp::new(data));
		assert!(result.is_ok());
	}

	#[test]
	fn should_add_transactions_to_queue() {
		fn sender(tx: &UnverifiedTransaction) -> Address {
			ethkey::public_to_address(&tx.recover_public().unwrap())
		}

		// given
		let mut client = TestBlockChainClient::new();
		client.add_blocks(98, EachBlockWith::Uncle);
		client.add_blocks(1, EachBlockWith::UncleAndTransaction);
		client.add_blocks(1, EachBlockWith::Transaction);
		let mut sync = dummy_sync_with_peer(client.block_hash_delta_minus(5), &client);

		let good_blocks = vec![client.block_hash_delta_minus(2)];
		let retracted_blocks = vec![client.block_hash_delta_minus(1)];

		// Add some balance to clients and reset nonces
		for h in &[good_blocks[0], retracted_blocks[0]] {
			let block = client.block(BlockId::Hash(*h)).unwrap();
			let sender = sender(&block.transactions()[0]);;
			client.set_balance(sender, U256::from(10_000_000_000_000_000_000u64));
			client.set_nonce(sender, U256::from(0));
		}


		// when
		{
			let queue = RwLock::new(VecDeque::new());
			let ss = TestSnapshotService::new();
			let mut io = TestIo::new(&mut client, &ss, &queue, None);
			io.chain.miner.chain_new_blocks(io.chain, &[], &[], &[], &good_blocks);
			sync.chain_new_blocks(&mut io, &[], &[], &[], &good_blocks, &[], &[]);
			assert_eq!(io.chain.miner.status().transactions_in_future_queue, 0);
			assert_eq!(io.chain.miner.status().transactions_in_pending_queue, 1);
		}
		// We need to update nonce status (because we say that the block has been imported)
		for h in &[good_blocks[0]] {
			let block = client.block(BlockId::Hash(*h)).unwrap();
			client.set_nonce(sender(&block.transactions()[0]), U256::from(1));
		}
		{
			let queue = RwLock::new(VecDeque::new());
			let ss = TestSnapshotService::new();
			let mut io = TestIo::new(&client, &ss, &queue, None);
			io.chain.miner.chain_new_blocks(io.chain, &[], &[], &good_blocks, &retracted_blocks);
			sync.chain_new_blocks(&mut io, &[], &[], &good_blocks, &retracted_blocks, &[], &[]);
		}

		// then
		let status = client.miner.status();
		assert_eq!(status.transactions_in_pending_queue, 1);
		assert_eq!(status.transactions_in_future_queue, 0);
	}

	#[test]
	fn should_not_add_transactions_to_queue_if_not_synced() {
		// given
		let mut client = TestBlockChainClient::new();
		client.add_blocks(98, EachBlockWith::Uncle);
		client.add_blocks(1, EachBlockWith::UncleAndTransaction);
		client.add_blocks(1, EachBlockWith::Transaction);
		let mut sync = dummy_sync_with_peer(client.block_hash_delta_minus(5), &client);

		let good_blocks = vec![client.block_hash_delta_minus(2)];
		let retracted_blocks = vec![client.block_hash_delta_minus(1)];

		let queue = RwLock::new(VecDeque::new());
		let ss = TestSnapshotService::new();
		let mut io = TestIo::new(&mut client, &ss, &queue, None);

		// when
		sync.chain_new_blocks(&mut io, &[], &[], &[], &good_blocks, &[], &[]);
		assert_eq!(io.chain.miner.status().transactions_in_future_queue, 0);
		assert_eq!(io.chain.miner.status().transactions_in_pending_queue, 0);
		sync.chain_new_blocks(&mut io, &[], &[], &good_blocks, &retracted_blocks, &[], &[]);

		// then
		let status = io.chain.miner.status();
		assert_eq!(status.transactions_in_pending_queue, 0);
		assert_eq!(status.transactions_in_future_queue, 0);
	}
}<|MERGE_RESOLUTION|>--- conflicted
+++ resolved
@@ -91,11 +91,8 @@
 
 use std::collections::{HashSet, HashMap};
 use std::cmp;
-<<<<<<< HEAD
 use hash::keccak;
-=======
 use heapsize::HeapSizeOf;
->>>>>>> e04d58f6
 use util::*;
 use rlp::*;
 use network::*;
