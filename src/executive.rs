//! Transaction Execution environment.
use common::*;
use state::*;
use engine::*;
use evm::{self, Schedule, Ext};

/// Returns new address created from address and given nonce.
pub fn contract_address(address: &Address, nonce: &U256) -> Address {
	let mut stream = RlpStream::new_list(2);
	stream.append(address);
	stream.append(nonce);
	From::from(stream.out().sha3())
}

/// State changes which should be applied in finalize,
/// after transaction is fully executed.
pub struct Substate {
	/// Any accounts that have suicided.
	suicides: HashSet<Address>,
	/// Any logs.
	logs: Vec<LogEntry>,
	/// Refund counter of SSTORE nonzero->zero.
	refunds_count: U256,
	/// True if transaction, or one of its subcalls runs out of gas.
	excepted: bool,
	/// Created contracts.
	contracts_created: Vec<Address>
}

impl Substate {
	/// Creates new substate.
	pub fn new() -> Self {
		Substate {
			suicides: HashSet::new(),
			logs: vec![],
			refunds_count: U256::zero(),
			excepted: false,
			contracts_created: vec![]
		}
	}

	pub fn accrue(&mut self, s: Substate) {
		self.suicides.extend(s.suicides.into_iter());
		self.logs.extend(s.logs.into_iter());
		self.refunds_count = self.refunds_count + s.refunds_count;
		self.excepted |= s.excepted;
		self.contracts_created.extend(s.contracts_created.into_iter());
	}

	pub fn excepted(&self) -> bool { self.excepted }
}

/// Transaction execution receipt.
#[derive(Debug)]
pub struct Executed {
	/// Gas paid up front for execution of transaction.
	pub gas: U256,
	/// Gas used during execution of transaction.
	pub gas_used: U256,
	/// Gas refunded after the execution of transaction. 
	/// To get gas that was required up front, add `refunded` and `gas_used`.
	pub refunded: U256,
	/// Cumulative gas used in current block so far.
	/// 
	/// `cumulative_gas_used = gas_used(t0) + gas_used(t1) + ... gas_used(tn)`
	///
	/// where `tn` is current transaction.
	pub cumulative_gas_used: U256,
	/// Vector of logs generated by transaction.
	pub logs: Vec<LogEntry>,
	/// Execution ended running out of gas.
	pub excepted: bool,
	/// Addresses of contracts created during execution of transaction.
	/// Ordered from earliest creation.
	/// 
	/// eg. sender creates contract A and A in constructor creates contract B 
	/// 
	/// B creation ends first, and it will be the first element of the vector.
	pub contracts_created: Vec<Address>
}

/// Transaction execution result.
pub type ExecutionResult = Result<Executed, ExecutionError>;

/// Transaction executor.
pub struct Executive<'a> {
	state: &'a mut State,
	info: &'a EnvInfo,
	engine: &'a Engine,
	depth: usize
}

impl<'a> Executive<'a> {
	/// Basic constructor.
	pub fn new(state: &'a mut State, info: &'a EnvInfo, engine: &'a Engine) -> Self {
		Executive::new_with_depth(state, info, engine, 0)
	}

	/// Populates executive from parent properties. Increments executive depth.
	fn from_parent(state: &'a mut State, info: &'a EnvInfo, engine: &'a Engine, depth: usize) -> Self {
		Executive::new_with_depth(state, info, engine, depth + 1)
	}

	/// Helper constructor. Should be used to create `Executive` with desired depth.
	/// Private.
	fn new_with_depth(state: &'a mut State, info: &'a EnvInfo, engine: &'a Engine, depth: usize) -> Self {
		Executive {
			state: state,
			info: info,
			engine: engine,
			depth: depth
		}
	}

	/// This funtion should be used to execute transaction.
	pub fn transact(&mut self, t: &Transaction) -> Result<Executed, Error> {
		let sender = try!(t.sender());
		let nonce = self.state.nonce(&sender);

		// TODO: error on base gas required

		// validate transaction nonce
		if t.nonce != nonce {
			return Err(From::from(ExecutionError::InvalidNonce { expected: nonce, is: t.nonce }));
		}
		
		// validate if transaction fits into given block
		if self.info.gas_used + t.gas > self.info.gas_limit {
			return Err(From::from(ExecutionError::BlockGasLimitReached { 
				gas_limit: self.info.gas_limit, 
				gas_used: self.info.gas_used, 
				gas: t.gas 
			}));
		}

		// TODO: we might need bigints here, or at least check overflows.
		let balance = self.state.balance(&sender);
		let gas_cost = U512::from(t.gas) * U512::from(t.gas_price);
		let total_cost = U512::from(t.value) + gas_cost;

		// avoid unaffordable transactions
		if U512::from(balance) < total_cost {
			return Err(From::from(ExecutionError::NotEnoughCash { required: total_cost, is: U512::from(balance) }));
		}

		// NOTE: there can be no invalid transactions from this point.
		self.state.inc_nonce(&sender);
		self.state.sub_balance(&sender, &U256::from(gas_cost));

		let mut substate = Substate::new();

		let schedule = self.engine.schedule(self.info);
		let init_gas = t.gas - U256::from(t.gas_required(&schedule));

		let res = match t.action() {
			&Action::Create => {
				let params = ActionParams {
					address: contract_address(&sender, &nonce),
					sender: sender.clone(),
					origin: sender.clone(),
					gas: init_gas,
					gas_price: t.gas_price,
					value: t.value,
					code: t.data.clone(),
					data: vec![],
				};
				self.create(&params, &mut substate)
			},
			&Action::Call(ref address) => {
				let params = ActionParams {
					address: address.clone(),
					sender: sender.clone(),
					origin: sender.clone(),
					gas: init_gas,
					gas_price: t.gas_price,
					value: t.value,
					code: self.state.code(address).unwrap_or(vec![]),
					data: t.data.clone(),
				};
				// TODO: move output upstream
				let mut out = vec![];
				self.call(&params, &mut substate, BytesRef::Flexible(&mut out))
			}
		};

		// finalize here!
		Ok(try!(self.finalize(t, substate, res)))
	}

	/// Calls contract function with given contract params.
	/// NOTE. It does not finalize the transaction (doesn't do refunds, nor suicides).
	/// Modifies the substate and the output.
	/// Returns either gas_left or `evm::Error`.
	pub fn call(&mut self, params: &ActionParams, substate: &mut Substate, mut output: BytesRef) -> evm::Result {
		// backup used in case of running out of gas
		let backup = self.state.clone();

		// at first, transfer value to destination
		self.state.transfer_balance(&params.sender, &params.address, &params.value);

		if self.engine.is_builtin(&params.address) {
			// if destination is builtin, try to execute it
			let cost = self.engine.cost_of_builtin(&params.address, &params.data);
			match cost <= params.gas {
				true => {
					self.engine.execute_builtin(&params.address, &params.data, &mut output);
					Ok(params.gas - cost)
				},
				// just drain the whole gas
				false => Ok(U256::zero())
			}
		} else if params.code.len() > 0 {
			// if destination is a contract, do normal message call
<<<<<<< HEAD
			let mut ext = Externalities::from_executive(self, params, substate, OutputPolicy::Return(output));
			self.engine.vm_factory().create().exec(&params, &mut ext)
=======
			
			// part of substate that may be reverted
			let mut unconfirmed_substate = Substate::new();

			let res = {
				let mut ext = Externalities::from_executive(self, params, &mut unconfirmed_substate, OutputPolicy::Return(output));
				let evm = Factory::create();
				evm.exec(&params, &mut ext)
			};
			self.enact_result(&res, substate, unconfirmed_substate, backup);
			res
>>>>>>> 0aa60434
		} else {
			// otherwise, nothing
			Ok(params.gas)
		}
	}
	
	/// Creates contract with given contract params.
	/// NOTE. It does not finalize the transaction (doesn't do refunds, nor suicides).
	/// Modifies the substate.
	fn create(&mut self, params: &ActionParams, substate: &mut Substate) -> evm::Result {
		// backup used in case of running out of gas
		let backup = self.state.clone();

		// part of substate that may be reverted
		let mut unconfirmed_substate = Substate::new();

		// at first create new contract
		self.state.new_contract(&params.address);

		// then transfer value to it
		self.state.transfer_balance(&params.sender, &params.address, &params.value);

<<<<<<< HEAD
		let mut ext = Externalities::from_executive(self, params, substate, OutputPolicy::InitContract);
		self.engine.vm_factory().create().exec(&params, &mut ext)
=======
		let res = {
			let mut ext = Externalities::from_executive(self, params, &mut unconfirmed_substate, OutputPolicy::InitContract);
			let evm = Factory::create();
			evm.exec(&params, &mut ext)
		};
		self.enact_result(&res, substate, unconfirmed_substate, backup);
		res
>>>>>>> 0aa60434
	}

	/// Finalizes the transaction (does refunds and suicides).
	fn finalize(&mut self, t: &Transaction, substate: Substate, result: evm::Result) -> ExecutionResult {
		let schedule = self.engine.schedule(self.info);

		// refunds from SSTORE nonzero -> zero
		let sstore_refunds = U256::from(schedule.sstore_refund_gas) * substate.refunds_count;
		// refunds from contract suicides
		let suicide_refunds = U256::from(schedule.suicide_refund_gas) * U256::from(substate.suicides.len());

		// real ammount to refund
		let gas_left = match &result { &Ok(x) => x, _ => x!(0) };
		let refund = cmp::min(sstore_refunds + suicide_refunds, (t.gas - gas_left) / U256::from(2)) + gas_left;
		let refund_value = refund * t.gas_price;
		trace!("Refunding sender: gas_left: {}, refund: {}, refund_value: {}, sender: {}", gas_left, refund, refund_value, t.sender().unwrap());
		self.state.add_balance(&t.sender().unwrap(), &refund_value);
		
		// fees earned by author
		let fees = t.gas - refund;
		let fees_value = fees * t.gas_price;
		let author = &self.info.author;
		self.state.add_balance(author, &fees_value);
		trace!("Compensating author: fees: {}, fees_value: {}, author: {}", fees, fees_value, author);

		// perform suicides
		for address in substate.suicides.iter() {
			trace!("Killing {}", address);
			self.state.kill_account(address);
		}

		let gas_used = t.gas - gas_left;

		match result { 
			Err(evm::Error::Internal) => Err(ExecutionError::Internal),
<<<<<<< HEAD
			// TODO [ToDr] BadJumpDestination @debris - how to handle that?
			Err(evm::Error::OutOfGas) 
				| Err(evm::Error::BadJumpDestination { destination: _ }) 
				| Err(evm::Error::BadInstruction { instruction: _ }) 
				| Err(evm::Error::StackUnderflow {instruction: _, wanted: _, on_stack: _})
				| Err(evm::Error::OutOfStack {instruction: _, wanted: _, limit: _}) => {
				*self.state = backup;
				Ok(Executed {
					gas: t.gas,
					gas_used: t.gas,
					refunded: U256::zero(),
					cumulative_gas_used: self.info.gas_used + t.gas,
					logs: vec![],
					out_of_gas: true,
					contracts_created: vec![]
				})
			},
			Ok(gas_left) => {
				let schedule = self.engine.schedule(self.info);

				// refunds from SSTORE nonzero -> zero
				let sstore_refunds = U256::from(schedule.sstore_refund_gas) * substate.refunds_count;
				// refunds from contract suicides
				let suicide_refunds = U256::from(schedule.suicide_refund_gas) * U256::from(substate.suicides.len());

				// real ammount to refund
				let refund = cmp::min(sstore_refunds + suicide_refunds, (t.gas - gas_left) / U256::from(2)) + gas_left;
				let refund_value = refund * t.gas_price;
				self.state.add_balance(&t.sender().unwrap(), &refund_value);
				
				// fees earned by author
				let fees = t.gas - refund;
				let fees_value = fees * t.gas_price;
				let author = &self.info.author;
				self.state.add_balance(author, &fees_value);

				// perform suicides
				for address in substate.suicides.iter() {
					self.state.kill_account(address);
				}

				let gas_used = t.gas - gas_left;
=======
			Ok(_) => {
>>>>>>> 0aa60434
				Ok(Executed {
					gas: t.gas,
					gas_used: gas_used,
					refunded: refund,
					cumulative_gas_used: self.info.gas_used + gas_used,
					logs: substate.logs,
					excepted: substate.excepted,
					contracts_created: substate.contracts_created
				})
			},
			_err => {
				Ok(Executed {
					gas: t.gas,
					gas_used: t.gas,
					refunded: U256::zero(),
					cumulative_gas_used: self.info.gas_used + t.gas,
					logs: vec![],
					excepted: true,
					contracts_created: vec![]
				})
			}
		}
	}

	fn enact_result(&mut self, result: &evm::Result, substate: &mut Substate, un_substate: Substate, backup: State) {
		// TODO: handle other evm::Errors same as OutOfGas once they are implemented
		match result {
			&Err(evm::Error::OutOfGas) => {
				substate.excepted = true;
				self.state.revert(backup);
			},
			&Ok(_) | &Err(evm::Error::Internal) => substate.accrue(un_substate)
		}
	}
}

/// Policy for handling output data on `RETURN` opcode.
pub enum OutputPolicy<'a> {
	/// Return reference to fixed sized output.
	/// Used for message calls.
	Return(BytesRef<'a>),
	/// Init new contract as soon as `RETURN` is called.
	InitContract
}

/// Implementation of evm Externalities.
pub struct Externalities<'a> {
	#[cfg(test)]
	pub state: &'a mut State,
	#[cfg(not(test))]
	state: &'a mut State,
	info: &'a EnvInfo,
	engine: &'a Engine,
	depth: usize,
	#[cfg(test)]
	pub params: &'a ActionParams,
	#[cfg(not(test))]
	params: &'a ActionParams,
	substate: &'a mut Substate,
	schedule: Schedule,
	output: OutputPolicy<'a>
}

impl<'a> Externalities<'a> {
	/// Basic `Externalities` constructor.
	pub fn new(state: &'a mut State, 
			   info: &'a EnvInfo, 
			   engine: &'a Engine,
			   depth: usize,
			   params: &'a ActionParams, 
			   substate: &'a mut Substate, 
			   output: OutputPolicy<'a>) -> Self {
		Externalities {
			state: state,
			info: info,
			engine: engine,
			depth: depth,
			params: params,
			substate: substate,
			schedule: engine.schedule(info),
			output: output
		}
	}

	/// Creates `Externalities` from `Executive`.
	fn from_executive(e: &'a mut Executive, params: &'a ActionParams, substate: &'a mut Substate, output: OutputPolicy<'a>) -> Self {
		Self::new(e.state, e.info, e.engine, e.depth, params, substate, output)
	}
}

impl<'a> Ext for Externalities<'a> {
	fn sload(&self, key: &H256) -> H256 {
		self.state.storage_at(&self.params.address, key)
	}

	fn sstore(&mut self, key: H256, value: H256) {
		// if SSTORE nonzero -> zero, increment refund count
		if value == H256::new() && self.state.storage_at(&self.params.address, &key) != H256::new() {
			self.substate.refunds_count = self.substate.refunds_count + U256::one();
		}
		self.state.set_storage(&self.params.address, key, value)
	}

	fn balance(&self, address: &Address) -> U256 {
		self.state.balance(address)
	}

	fn blockhash(&self, number: &U256) -> H256 {
		match *number < U256::from(self.info.number) && number.low_u64() >= cmp::max(256, self.info.number) - 256 {
			true => {
				let index = self.info.number - number.low_u64() - 1;
				self.info.last_hashes[index as usize].clone()
			},
			false => H256::from(&U256::zero()),
		}
	}

	fn create(&mut self, gas: &U256, value: &U256, code: &[u8]) -> (U256, Option<Address>) {
		// if balance is insufficient or we are to deep, return
		if self.state.balance(&self.params.address) < *value || self.depth >= self.schedule.max_depth {
			return (*gas, None);
		}

		// create new contract address
		let address = contract_address(&self.params.address, &self.state.nonce(&self.params.address));

		// prepare the params
		let params = ActionParams {
			address: address.clone(),
			sender: self.params.address.clone(),
			origin: self.params.origin.clone(),
			gas: *gas,
			gas_price: self.params.gas_price.clone(),
			value: value.clone(),
			code: code.to_vec(),
			data: vec![],
		};

		let mut ex = Executive::from_parent(self.state, self.info, self.engine, self.depth);
		ex.state.inc_nonce(&self.params.address);
		match ex.create(&params, self.substate) {
			Ok(gas_left) => (gas_left, Some(address)),
			_ => (U256::zero(), None)
		}
	}

	fn call(&mut self, 
			gas: &U256, 
			call_gas: &U256, 
			receive_address: &Address, 
			value: &U256, 
			data: &[u8], 
			code_address: &Address, 
			output: &mut [u8]) -> Result<(U256, bool), evm::Error> {
		let mut gas_cost = *call_gas;
		let mut call_gas = *call_gas;

		let is_call = receive_address == code_address;
		if is_call && !self.state.exists(&code_address) {
			gas_cost = gas_cost + U256::from(self.schedule.call_new_account_gas);
		}

		if *value > U256::zero() {
			assert!(self.schedule.call_value_transfer_gas > self.schedule.call_stipend, "overflow possible");
			gas_cost = gas_cost + U256::from(self.schedule.call_value_transfer_gas);
			call_gas = call_gas + U256::from(self.schedule.call_stipend);
		}

		if gas_cost > *gas {
			return Err(evm::Error::OutOfGas);
		}

		let gas = *gas - gas_cost;

		// if balance is insufficient or we are to deep, return
		if self.state.balance(&self.params.address) < *value || self.depth >= self.schedule.max_depth {
			return Ok((gas + call_gas, true));
		}

		let params = ActionParams {
			address: receive_address.clone(), 
			sender: self.params.address.clone(),
			origin: self.params.origin.clone(),
			gas: call_gas,
			gas_price: self.params.gas_price.clone(),
			value: value.clone(),
			code: self.state.code(code_address).unwrap_or(vec![]),
			data: data.to_vec(),
		};

		let mut ex = Executive::from_parent(self.state, self.info, self.engine, self.depth);
		match ex.call(&params, self.substate, BytesRef::Fixed(output)) {
			Ok(gas_left) => Ok((gas + gas_left, true)),
			_ => Ok((gas, false))
		}
	}

	fn extcode(&self, address: &Address) -> Vec<u8> {
		self.state.code(address).unwrap_or(vec![])
	}

	fn ret(&mut self, gas: &U256, data: &[u8]) -> Result<U256, evm::Error> {
		match &mut self.output {
			&mut OutputPolicy::Return(BytesRef::Fixed(ref mut slice)) => unsafe {
				let len = cmp::min(slice.len(), data.len());
				ptr::copy(data.as_ptr(), slice.as_mut_ptr(), len);
				Ok(*gas)
			},
			&mut OutputPolicy::Return(BytesRef::Flexible(ref mut vec)) => unsafe {
				vec.clear();
				vec.reserve(data.len());
				ptr::copy(data.as_ptr(), vec.as_mut_ptr(), data.len());
				vec.set_len(data.len());
				Ok(*gas)
			},
			&mut OutputPolicy::InitContract => {
				let return_cost = U256::from(data.len()) * U256::from(self.schedule.create_data_gas);
				if return_cost > *gas {
					return match self.schedule.exceptional_failed_code_deposit {
						true => Err(evm::Error::OutOfGas),
						false => Ok(*gas)
					}
				}
				let mut code = vec![];
				code.reserve(data.len());
				unsafe {
					ptr::copy(data.as_ptr(), code.as_mut_ptr(), data.len());
					code.set_len(data.len());
				}
				let address = &self.params.address;
				self.state.init_code(address, code);
				self.substate.contracts_created.push(address.clone());
				Ok(*gas - return_cost)
			}
		}
	}

	fn log(&mut self, topics: Vec<H256>, data: &[u8]) {
		let address = self.params.address.clone();
		self.substate.logs.push(LogEntry::new(address, topics, data.to_vec()));
	}

	fn suicide(&mut self, refund_address: &Address) {
		let address = self.params.address.clone();
		let balance = self.balance(&address);
		self.state.transfer_balance(&address, refund_address, &balance);
		self.substate.suicides.insert(address);
	}

	fn schedule(&self) -> &Schedule {
		&self.schedule
	}

	fn env_info(&self) -> &EnvInfo {
		&self.info
	}
}

#[cfg(test)]
mod tests {
	use super::*;
	use common::*;
	use state::*;
	use ethereum;
	use engine::*;
	use spec::*;
	use evm::Schedule;
	use evm::Factory;
	use evm::factory::VMType;

	struct TestEngine {
		factory: Factory,
		spec: Spec,
		max_depth: usize
	}

	impl TestEngine {
		fn new(max_depth: usize, factory: Factory) -> TestEngine {
			TestEngine {
				factory: factory,
				spec: ethereum::new_frontier_test(),
				max_depth: max_depth 
			}
		}
	}

	impl Engine for TestEngine {
		fn name(&self) -> &str { "TestEngine" }
		fn spec(&self) -> &Spec { &self.spec }
		fn vm_factory(&self) -> &Factory {
			&self.factory
		}
		fn schedule(&self, _env_info: &EnvInfo) -> Schedule { 
			let mut schedule = Schedule::new_frontier();
			schedule.max_depth = self.max_depth;
			schedule
		}
	}

	#[test]
	fn test_contract_address() {
		let address = Address::from_str("0f572e5295c57f15886f9b263e2f6d2d6c7b5ec6").unwrap();
		let expected_address = Address::from_str("3f09c73a5ed19289fb9bdc72f1742566df146f56").unwrap();
		assert_eq!(expected_address, contract_address(&address, &U256::from(88)));
	}

	// TODO: replace params with transactions!
	evm_test!{test_sender_balance: test_sender_balance_jit, test_sender_balance_int}
	fn test_sender_balance(factory: Factory) {
		let sender = Address::from_str("0f572e5295c57f15886f9b263e2f6d2d6c7b5ec6").unwrap();
		let address = contract_address(&sender, &U256::zero());
		let mut params = ActionParams::new();
		params.address = address.clone();
		params.sender = sender.clone();
		params.gas = U256::from(100_000);
		params.code = "3331600055".from_hex().unwrap();
		params.value = U256::from(0x7);
		let mut state = State::new_temp();
		state.add_balance(&sender, &U256::from(0x100u64));
		let info = EnvInfo::new();
		let engine = TestEngine::new(0, factory);
		let mut substate = Substate::new();

		let gas_left = {
			let mut ex = Executive::new(&mut state, &info, &engine);
			ex.create(&params, &mut substate).unwrap()
		};

		assert_eq!(gas_left, U256::from(79_975));
		assert_eq!(state.storage_at(&address, &H256::new()), H256::from(&U256::from(0xf9u64)));
		assert_eq!(state.balance(&sender), U256::from(0xf9));
		assert_eq!(state.balance(&address), U256::from(0x7));
		// 0 cause contract hasn't returned
		assert_eq!(substate.contracts_created.len(), 0);

		// TODO: just test state root.
	}

	evm_test!{test_create_contract: test_create_contract_jit, test_create_contract_int}
	fn test_create_contract(factory: Factory) {
		// code:
		//
		// 7c 601080600c6000396000f3006000355415600957005b60203560003555 - push 29 bytes?
		// 60 00 - push 0
		// 52
		// 60 1d - push 29
		// 60 03 - push 3
		// 60 17 - push 17
		// f0 - create
		// 60 00 - push 0
		// 55 sstore
		//
		// other code:
		//
		// 60 10 - push 16
		// 80 - duplicate first stack item
		// 60 0c - push 12
		// 60 00 - push 0
		// 39 - copy current code to memory
		// 60 00 - push 0
		// f3 - return

		let code = "7c601080600c6000396000f3006000355415600957005b60203560003555600052601d60036017f0600055".from_hex().unwrap();

		let sender = Address::from_str("cd1722f3947def4cf144679da39c4c32bdc35681").unwrap();
		let address = contract_address(&sender, &U256::zero());
		// TODO: add tests for 'callcreate'
		//let next_address = contract_address(&address, &U256::zero());
		let mut params = ActionParams::new();
		params.address = address.clone();
		params.sender = sender.clone();
		params.origin = sender.clone();
		params.gas = U256::from(100_000);
		params.code = code.clone();
		params.value = U256::from(100);
		let mut state = State::new_temp();
		state.add_balance(&sender, &U256::from(100));
		let info = EnvInfo::new();
		let engine = TestEngine::new(0, factory);
		let mut substate = Substate::new();

		let gas_left = {
			let mut ex = Executive::new(&mut state, &info, &engine);
			ex.create(&params, &mut substate).unwrap()
		};
		
		assert_eq!(gas_left, U256::from(62_976));
		// ended with max depth
		assert_eq!(substate.contracts_created.len(), 0);
	}

	evm_test!{test_create_contract_value_too_high: test_create_contract_value_too_high_jit, test_create_contract_value_too_high_int}
	fn test_create_contract_value_too_high(factory: Factory) {
		// code:
		//
		// 7c 601080600c6000396000f3006000355415600957005b60203560003555 - push 29 bytes?
		// 60 00 - push 0
		// 52
		// 60 1d - push 29
		// 60 03 - push 3
		// 60 e6 - push 230
		// f0 - create a contract trying to send 230.
		// 60 00 - push 0
		// 55 sstore
		//
		// other code:
		//
		// 60 10 - push 16
		// 80 - duplicate first stack item
		// 60 0c - push 12
		// 60 00 - push 0
		// 39 - copy current code to memory
		// 60 00 - push 0
		// f3 - return

		let code = "7c601080600c6000396000f3006000355415600957005b60203560003555600052601d600360e6f0600055".from_hex().unwrap();

		let sender = Address::from_str("cd1722f3947def4cf144679da39c4c32bdc35681").unwrap();
		let address = contract_address(&sender, &U256::zero());
		// TODO: add tests for 'callcreate'
		//let next_address = contract_address(&address, &U256::zero());
		let mut params = ActionParams::new();
		params.address = address.clone();
		params.sender = sender.clone();
		params.origin = sender.clone();
		params.gas = U256::from(100_000);
		params.code = code.clone();
		params.value = U256::from(100);
		let mut state = State::new_temp();
		state.add_balance(&sender, &U256::from(100));
		let info = EnvInfo::new();
		let engine = TestEngine::new(0, factory);
		let mut substate = Substate::new();

		let gas_left = {
			let mut ex = Executive::new(&mut state, &info, &engine);
			ex.create(&params, &mut substate).unwrap()
		};
		
		assert_eq!(gas_left, U256::from(62_976));
		assert_eq!(substate.contracts_created.len(), 0);
	}

	evm_test!{test_create_contract_without_max_depth: test_create_contract_without_max_depth_jit, test_create_contract_without_max_depth_int}
	fn test_create_contract_without_max_depth(factory: Factory) {
		// code:
		//
		// 7c 601080600c6000396000f3006000355415600957005b60203560003555 - push 29 bytes?
		// 60 00 - push 0
		// 52
		// 60 1d - push 29
		// 60 03 - push 3
		// 60 17 - push 17
		// f0 - create
		// 60 00 - push 0
		// 55 sstore
		//
		// other code:
		//
		// 60 10 - push 16
		// 80 - duplicate first stack item
		// 60 0c - push 12
		// 60 00 - push 0
		// 39 - copy current code to memory
		// 60 00 - push 0
		// f3 - return

		let code = "7c601080600c6000396000f3006000355415600957005b60203560003555600052601d60036017f0".from_hex().unwrap();

		let sender = Address::from_str("cd1722f3947def4cf144679da39c4c32bdc35681").unwrap();
		let address = contract_address(&sender, &U256::zero());
		let next_address = contract_address(&address, &U256::zero());
		let mut params = ActionParams::new();
		params.address = address.clone();
		params.sender = sender.clone();
		params.origin = sender.clone();
		params.gas = U256::from(100_000);
		params.code = code.clone();
		params.value = U256::from(100);
		let mut state = State::new_temp();
		state.add_balance(&sender, &U256::from(100));
		let info = EnvInfo::new();
		let engine = TestEngine::new(1024, factory);
		let mut substate = Substate::new();

		{
			let mut ex = Executive::new(&mut state, &info, &engine);
			ex.create(&params, &mut substate).unwrap();
		}
		
		assert_eq!(substate.contracts_created.len(), 1);
		assert_eq!(substate.contracts_created[0], next_address);
	}

	evm_test!{test_aba_calls: test_aba_calls_jit, test_aba_calls_int}
	fn test_aba_calls(factory: Factory) {
		// 60 00 - push 0
		// 60 00 - push 0
		// 60 00 - push 0
		// 60 00 - push 0
		// 60 18 - push 18
		// 73 945304eb96065b2a98b57a48a06ae28d285a71b5 - push this address
		// 61 03e8 - push 1000
		// f1 - message call
		// 58 - get PC
		// 55 - sstore

		let code_a = "6000600060006000601873945304eb96065b2a98b57a48a06ae28d285a71b56103e8f15855".from_hex().unwrap();

		// 60 00 - push 0
		// 60 00 - push 0
		// 60 00 - push 0
		// 60 00 - push 0
		// 60 17 - push 17
		// 73 0f572e5295c57f15886f9b263e2f6d2d6c7b5ec6 - push this address
		// 61 0x01f4 - push 500
		// f1 - message call
		// 60 01 - push 1
		// 01 - add
		// 58 - get PC
		// 55 - sstore
		let code_b = "60006000600060006017730f572e5295c57f15886f9b263e2f6d2d6c7b5ec66101f4f16001015855".from_hex().unwrap();

		let address_a = Address::from_str("0f572e5295c57f15886f9b263e2f6d2d6c7b5ec6").unwrap();
		let address_b = Address::from_str("945304eb96065b2a98b57a48a06ae28d285a71b5" ).unwrap();
		let sender = Address::from_str("cd1722f3947def4cf144679da39c4c32bdc35681").unwrap();

		let mut params = ActionParams::new();
		params.address = address_a.clone();
		params.sender = sender.clone();
		params.gas = U256::from(100_000);
		params.code = code_a.clone();
		params.value = U256::from(100_000);

		let mut state = State::new_temp();
		state.init_code(&address_a, code_a.clone());
		state.init_code(&address_b, code_b.clone());
		state.add_balance(&sender, &U256::from(100_000));

		let info = EnvInfo::new();
		let engine = TestEngine::new(0, factory);
		let mut substate = Substate::new();

		let gas_left = {
			let mut ex = Executive::new(&mut state, &info, &engine);
			ex.call(&params, &mut substate, BytesRef::Fixed(&mut [])).unwrap()
		};

		assert_eq!(gas_left, U256::from(73_237));
		assert_eq!(state.storage_at(&address_a, &H256::from(&U256::from(0x23))), H256::from(&U256::from(1)));
	}

	evm_test!{test_recursive_bomb1: test_recursive_bomb1_jit, test_recursive_bomb1_int}
	fn test_recursive_bomb1(factory: Factory) {
		// 60 01 - push 1
		// 60 00 - push 0
		// 54 - sload 
		// 01 - add
		// 60 00 - push 0
		// 55 - sstore
		// 60 00 - push 0
		// 60 00 - push 0
		// 60 00 - push 0
		// 60 00 - push 0
		// 60 00 - push 0
		// 30 - load address
		// 60 e0 - push e0
		// 5a - get gas
		// 03 - sub
		// f1 - message call (self in this case)
		// 60 01 - push 1
		// 55 - sstore
		let sender = Address::from_str("cd1722f3947def4cf144679da39c4c32bdc35681").unwrap();
		let code = "600160005401600055600060006000600060003060e05a03f1600155".from_hex().unwrap();
		let address = contract_address(&sender, &U256::zero());
		let mut params = ActionParams::new();
		params.address = address.clone();
		params.gas = U256::from(100_000);
		params.code = code.clone();
		let mut state = State::new_temp();
		state.init_code(&address, code.clone());
		let info = EnvInfo::new();
		let engine = TestEngine::new(0, factory);
		let mut substate = Substate::new();

		let gas_left = {
			let mut ex = Executive::new(&mut state, &info, &engine);
			ex.call(&params, &mut substate, BytesRef::Fixed(&mut [])).unwrap()
		};

		assert_eq!(gas_left, U256::from(59_870));
		assert_eq!(state.storage_at(&address, &H256::from(&U256::zero())), H256::from(&U256::from(1)));
		assert_eq!(state.storage_at(&address, &H256::from(&U256::one())), H256::from(&U256::from(1)));
	}

	evm_test!{test_transact_simple: test_transact_simple_jit, test_transact_simple_int}
	fn test_transact_simple(factory: Factory) {
		let mut t = Transaction::new_create(U256::from(17), "3331600055".from_hex().unwrap(), U256::from(100_000), U256::zero(), U256::zero());
		let keypair = KeyPair::create().unwrap();
		t.sign(&keypair.secret());
		let sender = t.sender().unwrap();
		let contract = contract_address(&sender, &U256::zero());

		let mut state = State::new_temp();
		state.add_balance(&sender, &U256::from(18));	
		let mut info = EnvInfo::new();
		info.gas_limit = U256::from(100_000);
		let engine = TestEngine::new(0, factory);

		let executed = {
			let mut ex = Executive::new(&mut state, &info, &engine);
			ex.transact(&t).unwrap()
		};

		assert_eq!(executed.gas, U256::from(100_000));
		assert_eq!(executed.gas_used, U256::from(41_301));
		assert_eq!(executed.refunded, U256::from(58_699));
		assert_eq!(executed.cumulative_gas_used, U256::from(41_301));
		assert_eq!(executed.logs.len(), 0);
		assert_eq!(executed.excepted, false);
		assert_eq!(executed.contracts_created.len(), 0);
		assert_eq!(state.balance(&sender), U256::from(1));
		assert_eq!(state.balance(&contract), U256::from(17));
		assert_eq!(state.nonce(&sender), U256::from(1));
		assert_eq!(state.storage_at(&contract, &H256::new()), H256::from(&U256::from(1)));
	}

	evm_test!{test_transact_invalid_sender: test_transact_invalid_sender_jit, test_transact_invalid_sender_int}
	fn test_transact_invalid_sender(factory: Factory) {
		let t = Transaction::new_create(U256::from(17), "3331600055".from_hex().unwrap(), U256::from(100_000), U256::zero(), U256::zero());

		let mut state = State::new_temp();
		let mut info = EnvInfo::new();
		info.gas_limit = U256::from(100_000);
		let engine = TestEngine::new(0, factory);

		let res = {
			let mut ex = Executive::new(&mut state, &info, &engine);
			ex.transact(&t)
		};
		
		match res {
			Err(Error::Util(UtilError::Crypto(CryptoError::InvalidSignature))) => (),
			_ => assert!(false, "Expected invalid signature error.")
		}
	}

	evm_test!{test_transact_invalid_nonce: test_transact_invalid_nonce_jit, test_transact_invalid_nonce_int}
	fn test_transact_invalid_nonce(factory: Factory) {
		let mut t = Transaction::new_create(U256::from(17), "3331600055".from_hex().unwrap(), U256::from(100_000), U256::zero(), U256::one());
		let keypair = KeyPair::create().unwrap();
		t.sign(&keypair.secret());
		let sender = t.sender().unwrap();
		
		let mut state = State::new_temp();
		state.add_balance(&sender, &U256::from(17));	
		let mut info = EnvInfo::new();
		info.gas_limit = U256::from(100_000);
		let engine = TestEngine::new(0, factory);

		let res = {
			let mut ex = Executive::new(&mut state, &info, &engine);
			ex.transact(&t)
		};
		
		match res {
			Err(Error::Execution(ExecutionError::InvalidNonce { expected, is })) 
				if expected == U256::zero() && is == U256::one() => (), 
			_ => assert!(false, "Expected invalid nonce error.")
		}
	}

	evm_test!{test_transact_gas_limit_reached: test_transact_gas_limit_reached_jit, test_transact_gas_limit_reached_int}
	fn test_transact_gas_limit_reached(factory: Factory) {
		let mut t = Transaction::new_create(U256::from(17), "3331600055".from_hex().unwrap(), U256::from(80_001), U256::zero(), U256::zero());
		let keypair = KeyPair::create().unwrap();
		t.sign(&keypair.secret());
		let sender = t.sender().unwrap();

		let mut state = State::new_temp();
		state.add_balance(&sender, &U256::from(17));	
		let mut info = EnvInfo::new();
		info.gas_used = U256::from(20_000);
		info.gas_limit = U256::from(100_000);
		let engine = TestEngine::new(0, factory);

		let res = {
			let mut ex = Executive::new(&mut state, &info, &engine);
			ex.transact(&t)
		};

		match res {
			Err(Error::Execution(ExecutionError::BlockGasLimitReached { gas_limit, gas_used, gas })) 
				if gas_limit == U256::from(100_000) && gas_used == U256::from(20_000) && gas == U256::from(80_001) => (), 
			_ => assert!(false, "Expected block gas limit error.")
		}
	}

	evm_test!{test_not_enough_cash: test_not_enough_cash_jit, test_not_enough_cash_int}
	fn test_not_enough_cash(factory: Factory) {
		let mut t = Transaction::new_create(U256::from(18), "3331600055".from_hex().unwrap(), U256::from(100_000), U256::one(), U256::zero());
		let keypair = KeyPair::create().unwrap();
		t.sign(&keypair.secret());
		let sender = t.sender().unwrap();

		let mut state = State::new_temp();
		state.add_balance(&sender, &U256::from(100_017));	
		let mut info = EnvInfo::new();
		info.gas_limit = U256::from(100_000);
		let engine = TestEngine::new(0, factory);

		let res = {
			let mut ex = Executive::new(&mut state, &info, &engine);
			ex.transact(&t)
		};
		
		match res {
			Err(Error::Execution(ExecutionError::NotEnoughCash { required , is })) 
				if required == U512::from(100_018) && is == U512::from(100_017) => (), 
			_ => assert!(false, "Expected not enough cash error. {:?}", res)
		}
	}
}<|MERGE_RESOLUTION|>--- conflicted
+++ resolved
@@ -211,22 +211,16 @@
 			}
 		} else if params.code.len() > 0 {
 			// if destination is a contract, do normal message call
-<<<<<<< HEAD
-			let mut ext = Externalities::from_executive(self, params, substate, OutputPolicy::Return(output));
-			self.engine.vm_factory().create().exec(&params, &mut ext)
-=======
 			
 			// part of substate that may be reverted
 			let mut unconfirmed_substate = Substate::new();
 
 			let res = {
 				let mut ext = Externalities::from_executive(self, params, &mut unconfirmed_substate, OutputPolicy::Return(output));
-				let evm = Factory::create();
-				evm.exec(&params, &mut ext)
+				self.engine.vm_factory().create().exec(&params, &mut ext)
 			};
 			self.enact_result(&res, substate, unconfirmed_substate, backup);
 			res
->>>>>>> 0aa60434
 		} else {
 			// otherwise, nothing
 			Ok(params.gas)
@@ -249,18 +243,12 @@
 		// then transfer value to it
 		self.state.transfer_balance(&params.sender, &params.address, &params.value);
 
-<<<<<<< HEAD
-		let mut ext = Externalities::from_executive(self, params, substate, OutputPolicy::InitContract);
-		self.engine.vm_factory().create().exec(&params, &mut ext)
-=======
 		let res = {
 			let mut ext = Externalities::from_executive(self, params, &mut unconfirmed_substate, OutputPolicy::InitContract);
-			let evm = Factory::create();
-			evm.exec(&params, &mut ext)
+			self.engine.vm_factory().create().exec(&params, &mut ext)
 		};
 		self.enact_result(&res, substate, unconfirmed_substate, backup);
 		res
->>>>>>> 0aa60434
 	}
 
 	/// Finalizes the transaction (does refunds and suicides).
@@ -296,7 +284,6 @@
 
 		match result { 
 			Err(evm::Error::Internal) => Err(ExecutionError::Internal),
-<<<<<<< HEAD
 			// TODO [ToDr] BadJumpDestination @debris - how to handle that?
 			Err(evm::Error::OutOfGas) 
 				| Err(evm::Error::BadJumpDestination { destination: _ }) 
@@ -314,34 +301,7 @@
 					contracts_created: vec![]
 				})
 			},
-			Ok(gas_left) => {
-				let schedule = self.engine.schedule(self.info);
-
-				// refunds from SSTORE nonzero -> zero
-				let sstore_refunds = U256::from(schedule.sstore_refund_gas) * substate.refunds_count;
-				// refunds from contract suicides
-				let suicide_refunds = U256::from(schedule.suicide_refund_gas) * U256::from(substate.suicides.len());
-
-				// real ammount to refund
-				let refund = cmp::min(sstore_refunds + suicide_refunds, (t.gas - gas_left) / U256::from(2)) + gas_left;
-				let refund_value = refund * t.gas_price;
-				self.state.add_balance(&t.sender().unwrap(), &refund_value);
-				
-				// fees earned by author
-				let fees = t.gas - refund;
-				let fees_value = fees * t.gas_price;
-				let author = &self.info.author;
-				self.state.add_balance(author, &fees_value);
-
-				// perform suicides
-				for address in substate.suicides.iter() {
-					self.state.kill_account(address);
-				}
-
-				let gas_used = t.gas - gas_left;
-=======
 			Ok(_) => {
->>>>>>> 0aa60434
 				Ok(Executed {
 					gas: t.gas,
 					gas_used: gas_used,
